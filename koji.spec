%{!?python_sitelib: %define python_sitelib %(%{__python} -c "from distutils.sysconfig import get_python_lib; print get_python_lib()")}

%define baserelease 2
#build with --define 'testbuild 1' to have a timestamp appended to release
%if "x%{?testbuild}" == "x1"
%define release %{baserelease}.%(date +%%Y%%m%%d.%%H%%M.%%S)
%else
%define release %{baserelease}
%endif
%define meadrelease .mead.1
Name: koji
Version: 1.3.2
Release: %{release}%{meadrelease}%{?dist}
License: LGPLv2 and GPLv2+
# koji.ssl libs (from plague) are GPLv2+
Summary: Build system tools
Group: Applications/System
URL: http://fedorahosted.org/koji
Source: https://fedorahosted.org/koji/attachment/wiki/KojiRelease/%{name}-%{PACKAGE_VERSION}.tar.bz2
BuildRoot: %{_tmppath}/%{name}-%{version}-%{release}-root-%(%{__id_u} -n)
BuildArch: noarch
Requires: python-krbV >= 1.0.13
Requires: rpm-python
Requires: pyOpenSSL
Requires: python-urlgrabber
BuildRequires: python

%description
Koji is a system for building and tracking RPMS.  The base package
contains shared libraries and the command-line interface.

%package hub
Summary: Koji XMLRPC interface
Group: Applications/Internet
License: LGPLv2 and GPLv2
# rpmdiff lib (from rpmlint) is GPLv2 (only)
Requires: httpd
Requires: mod_python
Requires: postgresql-python
Requires: %{name} = %{version}-%{release}

%description hub
koji-hub is the XMLRPC interface to the koji database

%package hub-plugins
Summary: Koji hub plugins
Group: Applications/Internet
License: LGPLv2
Requires: %{name} = %{version}-%{release}
Requires: %{name}-hub = %{version}-%{release}
Requires: python-qpid

%description hub-plugins
Plugins to the koji XMLRPC interface

%package builder
Summary: Koji RPM builder daemon
Group: Applications/System
License: LGPLv2 and GPLv2+
#mergerepos (from createrepo) is GPLv2+
Requires: %{name} = %{version}-%{release}
Requires: mock >= 0.9.14
Requires(post): /sbin/chkconfig
Requires(post): /sbin/service
Requires(preun): /sbin/chkconfig
Requires(preun): /sbin/service
Requires(pre): /usr/sbin/useradd
Requires: /usr/bin/cvs
Requires: /usr/bin/svn
Requires: /usr/bin/git
<<<<<<< HEAD
Requires: rpm-build
Requires: redhat-rpm-config
Requires: python-cheetah
=======
>>>>>>> d145c172
%if 0%{?rhel} >= 5
Requires: createrepo >= 0.4.11-2
%endif
%if 0%{?fedora} >= 9
Requires: createrepo >= 0.9.2
%endif

%description builder
koji-builder is the daemon that runs on build machines and executes
tasks that come through the Koji system.

%package utils
Summary: Koji Utilities
Group: Applications/Internet
License: LGPLv2
Requires: postgresql-python
Requires: %{name} = %{version}-%{release}

%description utils
Utilities for the Koji system

%package web
Summary: Koji Web UI
Group: Applications/Internet
License: LGPLv2
Requires: httpd
Requires: mod_python
Requires: mod_auth_kerb
Requires: postgresql-python
Requires: python-cheetah
Requires: %{name} = %{version}-%{release}
Requires: python-krbV >= 1.0.13

%description web
koji-web is a web UI to the Koji system.

%prep
%setup -q

%build

%install
rm -rf $RPM_BUILD_ROOT
make DESTDIR=$RPM_BUILD_ROOT install

%clean
rm -rf $RPM_BUILD_ROOT

%files
%defattr(-,root,root)
%{_bindir}/*
%{python_sitelib}/%{name}
%config(noreplace) %{_sysconfdir}/koji.conf
%doc docs Authors COPYING LGPL

%files hub
%defattr(-,root,root)
%{_datadir}/koji-hub
%dir %{_libexecdir}/koji-hub
%{_libexecdir}/koji-hub/rpmdiff
%config(noreplace) %{_sysconfdir}/httpd/conf.d/kojihub.conf
%dir %{_sysconfdir}/koji-hub
%config(noreplace) %{_sysconfdir}/koji-hub/hub.conf

%files hub-plugins
%defattr(-,root,root)
%dir %{_prefix}/lib/koji-hub-plugins
%{_prefix}/lib/koji-hub-plugins/*.py*
%dir %{_sysconfdir}/koji-hub/plugins
%{_sysconfdir}/koji-hub/plugins/*.conf

%files utils
%defattr(-,root,root)
%{_sbindir}/kojira
%{_initrddir}/kojira
%config(noreplace) %{_sysconfdir}/sysconfig/kojira
%dir %{_sysconfdir}/kojira
%config(noreplace) %{_sysconfdir}/kojira/kojira.conf
%{_sbindir}/koji-gc
%dir %{_sysconfdir}/koji-gc
%config(noreplace) %{_sysconfdir}/koji-gc/koji-gc.conf
%{_sbindir}/koji-shadow
%dir %{_sysconfdir}/koji-shadow
%config(noreplace) %{_sysconfdir}/koji-shadow/koji-shadow.conf

%files web
%defattr(-,root,root)
%{_datadir}/koji-web
%{_sysconfdir}/kojiweb
%config(noreplace) %{_sysconfdir}/httpd/conf.d/kojiweb.conf

%files builder
%defattr(-,root,root)
%{_sbindir}/kojid
%dir %{_libexecdir}/kojid
%{_libexecdir}/kojid/mergerepos
%{_initrddir}/kojid
%config(noreplace) %{_sysconfdir}/sysconfig/kojid
%dir %{_sysconfdir}/kojid
%config(noreplace) %{_sysconfdir}/kojid/kojid.conf
%{_datadir}/koji-builder
%attr(-,kojibuilder,kojibuilder) %{_sysconfdir}/mock/koji

%pre builder
/usr/sbin/useradd -r -s /bin/bash -G mock -d /builddir -M kojibuilder 2>/dev/null ||:

%post builder
/sbin/chkconfig --add kojid
/sbin/service kojid condrestart &> /dev/null || :

%preun builder
if [ $1 = 0 ]; then
  /sbin/service kojid stop &> /dev/null
  /sbin/chkconfig --del kojid
fi

%post utils
/sbin/chkconfig --add kojira
/sbin/service kojira condrestart &> /dev/null || :
%preun utils
if [ $1 = 0 ]; then
  /sbin/service kojira stop &> /dev/null || :
  /sbin/chkconfig --del kojira
fi

%changelog
* Tue Nov 10 2009 Mike Bonnet <mikeb@redhat.com> - 1.3.2-1
- support for LiveCD creation
- new event-based callback system

* Fri Jun 12 2009 Mike Bonnet <mikeb@redhat.com> - 1.3.1-2
- use <mirrorOf>*</mirrorOf> now that Maven 2.0.8 is available in the buildroots
- retrieve Maven info for a build from the top-level pom.xml in the source tree
- allow specifying one or more Maven profiles to be used during a build

* Fri Feb 20 2009 Mike McLean <mikem at redhat.com> 1.3.1-1
- external repo urls rewritten to end with /
- add schema file for upgrades from 1.2.x to 1.3
- explicitly request sha1 for backward compatibility with older yum
- fix up sparc arch handling

* Wed Feb 18 2009 Mike McLean <mikem at redhat.com> 1.3.0-1
- support for external repos
- support for noarch subpackages
- support rpms with different signatures and file digests
- hub configuration file
- drop huge tables from database
- build srpms in chroots
- hub policies
- limited plugin support
- limited web ui theming
- many miscellaneous enhancements and bugfixes
- license fields changed to reflect code additions

* Mon Aug 25 2008 Mike McLean <mikem@redhat.com> 1.2.6-1
- fix testbuild conditional [downstream]
- fix license tag [downstream]
- bump version
- more robust client sessions
- handle errors gracefully in web ui
- koji-gc added to utils subpackage
- skip sleep in kojid after taking a task
- new dir layout for task workdirs (avoids large directories)
- unified boolean option parsing in kojihub
- new ServerOffline exception
- other miscellaneous fixes

* Fri Jan 25 2008 jkeating <jkeating@redhat.com> 1.2.5-1
- Put createrepo arguments in correct order

* Thu Jan 24 2008 jkeating <jkeating@redhat.com> 1.2.4-1
- Use the --skip-stat flag in createrepo calls.
- canonicalize tag arches before using them (dgilmore)
- fix return value of delete_build
- Revert to getfile urls if the task is not successful in emails
- Pass --target instead of --arch to mock.
- ignore trashcan tag in prune-signed-copies command
- add the "allowed_scms" kojid parameter
- allow filtering builds by the person who built them

* Fri Dec 14 2007 jkeating <jkeating@redhat.com> 1.2.3-1
- New upstream release with lots of updates, bugfixes, and enhancements.

* Tue Jun  5 2007 Mike Bonnet <mikeb@redhat.com> - 1.2.2-1
- only allow admins to perform non-scratch builds from srpm
- bug fixes to the cmd-line and web UIs

* Thu May 31 2007 Mike Bonnet <mikeb@redhat.com> - 1.2.1-1
- don't allow ExclusiveArch to expand the archlist (bz#239359)
- add a summary line stating whether the task succeeded or failed to the end of the "watch-task" output
- add a search box to the header of every page in the web UI
- new koji download-build command (patch provided by Dan Berrange)

* Tue May 15 2007 Mike Bonnet <mikeb@redhat.com> - 1.2.0-1
- change version numbering to a 3-token scheme
- install the koji favicon

* Mon May 14 2007 Mike Bonnet <mikeb@redhat.com> - 1.1-5
- cleanup koji-utils Requires
- fix encoding and formatting in email notifications
- expand archlist based on ExclusiveArch/BuildArchs
- allow import of rpms without srpms
- commit before linking in prepRepo to release db locks
- remove exec bit from kojid logs and uploaded files (patch by Enrico Scholz)

* Tue May  1 2007 Mike Bonnet <mikeb@redhat.com> - 1.1-4
- remove spurious Requires: from the koji-utils package

* Tue May  1 2007 Mike Bonnet <mikeb@redhat.com> - 1.1-3
- fix typo in BuildNotificationTask (patch provided by Michael Schwendt)
- add the --changelog param to the buildinfo command
- always send email notifications to the package builder and package owner
- improvements to the web UI

* Tue Apr 17 2007 Mike Bonnet <mikeb@redhat.com> - 1.1-2
- re-enable use of the --update flag to createrepo

* Mon Apr 09 2007 Jesse Keating <jkeating@redhat.com> 1.1-1
- make the output listPackages() consistent regardless of with_dups
- prevent large batches of repo deletes from holding up regens
- allow sorting the host list by arches

* Mon Apr 02 2007 Jesse Keating <jkeating@redhat.com> 1.0-1
- Release 1.0!

* Wed Mar 28 2007 Mike Bonnet <mikeb@redhat.com> - 0.9.7-4
- set SSL connection timeout to 12 hours

* Wed Mar 28 2007 Mike Bonnet <mikeb@redhat.com> - 0.9.7-3
- avoid SSL renegotiation
- improve log file handling in kojid
- bug fixes in command-line and web UI

* Sun Mar 25 2007 Mike Bonnet <mikeb@redhat.com> - 0.9.7-2
- enable http access to packages in kojid
- add Requires: pyOpenSSL
- building srpms from CVS now works with the Extras CVS structure
- fixes to the chain-build command
- bug fixes in the XML-RPC and web interfaces

* Tue Mar 20 2007 Jesse Keating <jkeating@redhat.com> - 0.9.7-1
- Package up the needed ssl files

* Tue Mar 20 2007 Jesse Keating <jkeating@redhat.com> - 0.9.6-1
- 0.9.6 release, mostly ssl auth stuff
- use named directories for config stuff
- remove -3 requires on creatrepo, don't need that specific anymore

* Tue Feb 20 2007 Jesse Keating <jkeating@redhat.com> - 0.9.5-8
- Add Authors COPYING LGPL to the docs of the main package

* Tue Feb 20 2007 Jesse Keating <jkeating@redhat.com> - 0.9.5-7
- Move web files from /var/www to /usr/share
- Use -p in install calls
- Add rpm-python to requires for koji

* Mon Feb 19 2007 Jesse Keating <jkeating@redhat.com> - 0.9.5-6
- Clean up spec for package review

* Sun Feb 04 2007 Mike McLean <mikem@redhat.com> - 0.9.5-1
- project renamed to koji<|MERGE_RESOLUTION|>--- conflicted
+++ resolved
@@ -68,12 +68,7 @@
 Requires: /usr/bin/cvs
 Requires: /usr/bin/svn
 Requires: /usr/bin/git
-<<<<<<< HEAD
-Requires: rpm-build
-Requires: redhat-rpm-config
 Requires: python-cheetah
-=======
->>>>>>> d145c172
 %if 0%{?rhel} >= 5
 Requires: createrepo >= 0.4.11-2
 %endif
