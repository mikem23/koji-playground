# Python library

# kojihub - library for koji's XMLRPC interface
# Copyright (c) 2005-2007 Red Hat
#
#    Koji is free software; you can redistribute it and/or
#    modify it under the terms of the GNU Lesser General Public
#    License as published by the Free Software Foundation; 
#    version 2.1 of the License.
#
#    This software is distributed in the hope that it will be useful,
#    but WITHOUT ANY WARRANTY; without even the implied warranty of
#    MERCHANTABILITY or FITNESS FOR A PARTICULAR PURPOSE.  See the GNU
#    Lesser General Public License for more details.
#
#    You should have received a copy of the GNU Lesser General Public
#    License along with this software; if not, write to the Free Software
#    Foundation, Inc., 51 Franklin Street, Fifth Floor, Boston, MA  02110-1301  USA
#
# Authors:
#       Mike McLean <mikem@redhat.com>
#       Cristian Balint <cbalint@redhat.com>

import base64
import calendar
import koji
import koji.auth
import koji.db
import koji.policy
import datetime
import errno
import logging
import logging.handlers
import fcntl
import fnmatch
from koji.util import md5_constructor
from koji.util import sha1_constructor
import os
import pgdb
import random
import re
import rpm
import sha
import stat
import subprocess
import sys
import tempfile
import time
import types
import xmlrpclib
import zipfile
from koji.context import context

def log_error(msg):
    if hasattr(context,'req'):
        context.req.log_error(msg)
    else:
        sys.stderr.write(msg + "\n")
    logging.getLogger('koji.hub').error(msg)


class Task(object):
    """A task for the build hosts"""

    fields = (
                ('task.id', 'id'),
                ('task.state', 'state'),
                ('task.create_time', 'create_time'),
                ('EXTRACT(EPOCH FROM create_time)','create_ts'),
                ('task.completion_time', 'completion_time'),
                ('EXTRACT(EPOCH FROM completion_time)','completion_ts'),
                ('task.channel_id', 'channel_id'),
                ('task.host_id', 'host_id'),
                ('task.parent', 'parent'),
                ('task.label', 'label'),
                ('task.waiting', 'waiting'),
                ('task.awaited', 'awaited'),
                ('task.owner', 'owner'),
                ('task.method', 'method'),
                ('task.arch', 'arch'),
                ('task.priority', 'priority'),
                ('task.weight', 'weight'))

    def __init__(self,id):
        self.id = id
        self.logger = logging.getLogger("koji.hub.Task")

    def verifyHost(self,host_id=None):
        """Verify that host owns task"""
        if host_id is None:
            host_id = context.session.host_id
        if host_id is None:
            return False
        task_id = self.id
        #getting a row lock on this task to ensure task assignment sanity
        #no other concurrent transaction should be altering this row
        q = """SELECT state,host_id FROM task WHERE id=%(task_id)s FOR UPDATE"""
        r = _fetchSingle(q, locals())
        if not r:
            raise koji.GenericError, "No such task: %i" % task_id
        state, otherhost = r
        return (state == koji.TASK_STATES['OPEN'] and otherhost == host_id)

    def assertHost(self,host_id):
        if not self.verifyHost(host_id):
            raise koji.ActionNotAllowed, "host %d does not own task %d" % (host_id,self.id)

    def getOwner(self):
        """Return the owner (user_id) for this task"""
        q = """SELECT owner FROM task WHERE id=%(id)i"""
        return _singleValue(q, vars(self))

    def verifyOwner(self,user_id=None):
        """Verify that user owns task"""
        if user_id is None:
            user_id = context.session.user_id
        if user_id is None:
            return False
        task_id = self.id
        #getting a row lock on this task to ensure task state sanity
        q = """SELECT owner FROM task WHERE id=%(task_id)s FOR UPDATE"""
        r = _fetchSingle(q, locals())
        if not r:
            raise koji.GenericError, "No such task: %i" % task_id
        (owner,) = r
        return (owner == user_id)

    def assertOwner(self,user_id=None):
        if not self.verifyOwner(user_id):
            raise koji.ActionNotAllowed, "user %d does not own task %d" % (user_id,self.id)

    def lock(self,host_id,newstate='OPEN',force=False):
        """Attempt to associate the task for host, either to assign or open

        returns True if successful, False otherwise"""
        #we use row-level locks to keep things sane
        #note the SELECT...FOR UPDATE
        task_id = self.id
        if not force:
            q = """SELECT state,host_id FROM task WHERE id=%(task_id)i FOR UPDATE"""
            r = _fetchSingle(q,locals())
            if not r:
                raise koji.GenericError, "No such task: %i" % task_id
            state, otherhost = r
            if state == koji.TASK_STATES['FREE']:
                if otherhost is not None:
                    log_error("Error: task %i is both free and locked (host %i)"
                        % (task_id,otherhost))
                    return False
            elif state == koji.TASK_STATES['ASSIGNED']:
                if otherhost is None:
                    log_error("Error: task %i is assigned, but has no assignee"
                        % (task_id))
                    return False
                elif otherhost != host_id:
                    #task is assigned to someone else
                    return False
                #otherwise the task is assigned to host_id, so keep going
            else:
                if otherhost is None:
                    log_error("Error: task %i is non-free but unlocked (state %i)"
                        % (task_id,state))
                return False
        #if we reach here, task is either
        #  - free and unlocked
        #  - assigned to host_id
        #  - force option is enabled
        state = koji.TASK_STATES[newstate]
        q = """UPDATE task SET state=%(state)s,host_id=%(host_id)s
        WHERE id=%(task_id)s"""
        _dml(q,locals())
        return True

    def assign(self,host_id,force=False):
        """Attempt to assign the task to host.

        returns True if successful, False otherwise"""
        return self.lock(host_id,'ASSIGNED',force)

    def open(self,host_id):
        """Attempt to open the task for host.

        returns task data if successful, None otherwise"""
        if self.lock(host_id,'OPEN'):
            # get more complete data to return
            fields = self.fields + (('task.request', 'request'),)
            q = """SELECT %s FROM task WHERE id=%%(id)i""" % ','.join([f[0] for f in fields])
            ret = _singleRow(q, vars(self), [f[1] for f in fields], strict=True)
            if ret['request'].find('<?xml', 0, 10) == -1:
                #handle older base64 encoded data
                ret['request'] = base64.decodestring(ret['request'])
            return ret
        else:
            return None

    def free(self):
        """Free a task"""
        task_id = self.id
        # access checks should be performed by calling function
        query = """SELECT state FROM task WHERE id = %(id)i FOR UPDATE"""
        row = _fetchSingle(query,vars(self))
        if not row:
            raise koji.GenericError, "No such task: %i" % self.id
        oldstate = row[0]
        if koji.TASK_STATES[oldstate] in ['CLOSED','CANCELED','FAILED']:
            raise koji.GenericError, "Cannot free task %i, state is %s" % \
                    (self.id,koji.TASK_STATES[oldstate])
        newstate = koji.TASK_STATES['FREE']
        newhost = None
        q = """UPDATE task SET state=%(newstate)s,host_id=%(newhost)s
        WHERE id=%(task_id)s"""
        _dml(q,locals())
        return True

    def setWeight(self,weight):
        """Set weight for task"""
        task_id = self.id
        # access checks should be performed by calling function
        q = """UPDATE task SET weight=%(weight)s WHERE id = %(task_id)s"""
        _dml(q,locals())

    def setPriority(self, priority, recurse=False):
        """Set priority for task"""
        task_id = self.id
        priority = int(priority)

        # access checks should be performed by calling function
        q = """UPDATE task SET priority=%(priority)s WHERE id = %(task_id)s"""
        _dml(q,locals())

        if recurse:
            """Change priority of child tasks"""
            q = """SELECT id FROM task WHERE parent = %(task_id)s"""
            for (child_id,) in _fetchMulti(q, locals()):
                Task(child_id).setPriority(priority, recurse=True)

    def _close(self,result,state):
        """Mark task closed and set response

        Returns True if successful, False if not"""
        task_id = self.id
        # access checks should be performed by calling function
        st_closed = koji.TASK_STATES['CLOSED']
        update = """UPDATE task SET result = %(result)s, state = %(state)s, completion_time = NOW()
        WHERE id = %(task_id)d
        """
        _dml(update,locals())

    def close(self,result):
        # access checks should be performed by calling function
        self._close(result,koji.TASK_STATES['CLOSED'])

    def fail(self,result):
        # access checks should be performed by calling function
        self._close(result,koji.TASK_STATES['FAILED'])

    def getState(self):
        query = """SELECT state FROM task WHERE id = %(id)i"""
        return _singleValue(query, vars(self))

    def isFinished(self):
        return (koji.TASK_STATES[self.getState()] in ['CLOSED','CANCELED','FAILED'])

    def isCanceled(self):
        return (self.getState() == koji.TASK_STATES['CANCELED'])

    def isFailed(self):
        return (self.getState() == koji.TASK_STATES['FAILED'])

    def cancel(self,recurse=True):
        """Cancel this task.

        A task can only be canceled if it is not already in the 'CLOSED' state.
        If it is, no action will be taken.  Return True if the task is
        successfully canceled, or if it was already canceled, False if it is
        closed."""
        # access checks should be performed by calling function
        task_id = self.id
        q = """SELECT state FROM task WHERE id = %(task_id)s FOR UPDATE"""
        state = _singleValue(q,locals())
        st_canceled = koji.TASK_STATES['CANCELED']
        st_closed = koji.TASK_STATES['CLOSED']
        st_failed = koji.TASK_STATES['FAILED']
        if state == st_canceled:
            return True
        elif state in [st_closed,st_failed]:
            return False
        update = """UPDATE task SET state = %(st_canceled)i, completion_time = NOW()
        WHERE id = %(task_id)i"""
        _dml(update, locals())
        #cancel associated builds (only if state is 'BUILDING')
        #since we check build state, we avoid loops with cancel_build on our end
        b_building = koji.BUILD_STATES['BUILDING']
        q = """SELECT id FROM build WHERE task_id = %(task_id)i
        AND state = %(b_building)i
        FOR UPDATE"""
        for (build_id,) in _fetchMulti(q, locals()):
            cancel_build(build_id, cancel_task=False)
        if recurse:
            #also cancel child tasks
            self.cancelChildren()
        return True

    def cancelChildren(self):
        """Cancel child tasks"""
        task_id = self.id
        q = """SELECT id FROM task WHERE parent = %(task_id)i"""
        for (id,) in _fetchMulti(q,locals()):
            Task(id).cancel(recurse=True)

    def cancelFull(self,strict=True):
        """Cancel this task and every other task in its group

        If strict is true, then this must be a top-level task
        Otherwise we will follow up the chain to find the top-level task
        """
        task_id = self.id
        q = """SELECT parent FROM task WHERE id = %(task_id)i FOR UPDATE"""
        parent = _singleValue(q,locals())
        if parent is not None:
            if strict:
                raise koji.GenericError, "Task %d is not top-level (parent=%d)" % (task_id,parent)
            #otherwise, find the top-level task and go from there
            seen = {task_id:1}
            while parent is not None:
                if seen.has_key(parent):
                    raise koji.GenericError, "Task LOOP at task %i" % task_id
                task_id = parent
                seen[task_id] = 1
                parent = _singleValue(q,locals())
            return Task(task_id).cancelFull(strict=True)
        #We handle the recursion ourselves, since self.cancel will stop at
        #canceled or closed tasks.
        tasklist = [task_id]
        seen = {}
        #query for use in loop
        q_children = """SELECT id FROM task WHERE parent = %(task_id)i"""
        for task_id in tasklist:
            if seen.has_key(task_id):
                #shouldn't happen
                raise koji.GenericError, "Task LOOP at task %i" % task_id
            seen[task_id] = 1
            Task(task_id).cancel(recurse=False)
            for (child_id,) in _fetchMulti(q_children,locals()):
                tasklist.append(child_id)

    def getRequest(self):
        id = self.id
        query = """SELECT request FROM task WHERE id = %(id)i"""
        xml_request = _singleValue(query, locals())
        if xml_request.find('<?xml', 0, 10) == -1:
            #handle older base64 encoded data
            xml_request = base64.decodestring(xml_request)
        params, method = xmlrpclib.loads(xml_request)
        return params

    def getResult(self):
        query = """SELECT state,result FROM task WHERE id = %(id)i"""
        r = _fetchSingle(query, vars(self))
        if not r:
            raise koji.GenericError, "No such task"
        state, xml_result = r
        if koji.TASK_STATES[state] == 'CANCELED':
            raise koji.GenericError, "Task %i is canceled" % self.id
        elif koji.TASK_STATES[state] not in ['CLOSED','FAILED']:
            raise koji.GenericError, "Task %i is not finished" % self.id
        # If the result is a Fault, then loads will raise it
        # This is probably what we want to happen.
        # Note that you can't really 'return' a fault over xmlrpc, you
        # can only 'raise' them.
        # If you try to return a fault as a value, it gets reduced to
        # a mere struct.
        # f = Fault(1,"hello"); print dumps((f,))
        if xml_result.find('<?xml', 0, 10) == -1:
            #handle older base64 encoded data
            xml_result = base64.decodestring(xml_result)
        result, method = xmlrpclib.loads(xml_result)
        return result[0]

    def getInfo(self, strict=True, request=False):
        """Return information about the task in a dictionary.  If "request" is True,
        the request will be decoded and included in the dictionary."""
        q = """SELECT %s FROM task WHERE id = %%(id)i""" % ','.join([f[0] for f in self.fields])
        result = _singleRow(q, vars(self), [f[1] for f in self.fields], strict)
        if request:
            result['request'] = self.getRequest()
        return result

    def getChildren(self, request=False):
        """Return information about tasks with this task as their
        parent.  If there are no such Tasks, return an empty list."""
        fields = self.fields
        if request:
            fields = fields + (('request', 'request'),)
        query = """SELECT %s FROM task WHERE parent = %%(id)i""" % ', '.join([f[0] for f in fields])
        results = _multiRow(query, vars(self), [f[1] for f in fields])
        if request:
            for task in results:
                if task['request'].find('<?xml', 0, 10) == -1:
                    #handle older base64 encoded data
                    task['request'] = base64.decodestring(task['request'])
                task['request'] = xmlrpclib.loads(task['request'])[0]
        return results

def make_task(method,arglist,**opts):
    """Create a task

    This call should not be directly exposed via xmlrpc
    Optional args:
        parent: the id of the parent task (creates a subtask)
        label: (subtasks only) the label of the subtask
        owner: the user_id that should own the task
        channel: the channel to place the task in
        arch: the arch for the task
        priority: the priority of the task
    """
    if opts.has_key('parent'):
        # for subtasks, we use some of the parent's options as defaults
        fields = ('state','owner','channel_id','priority','arch')
        q = """SELECT %s FROM task WHERE id = %%(parent)i""" % ','.join(fields)
        r = _fetchSingle(q,opts)
        if not r:
            raise koji.GenericError, "Invalid parent task: %(parent)s" % opts
        pdata = dict(zip(fields,r))
        if pdata['state'] != koji.TASK_STATES['OPEN']:
            raise koji.GenericError, "Parent task (id %(parent)s) is not open" % opts
        #default to a higher priority than parent
        opts.setdefault('priority', pdata['priority'] - 1)
        for f in ('owner','channel_id','arch'):
            opts.setdefault(f,pdata[f])
        opts.setdefault('label',None)
    else:
        opts.setdefault('priority',koji.PRIO_DEFAULT)
        #calling function should enforce priority limitations, if applicable
        opts.setdefault('arch','noarch')
        opts.setdefault('channel','default')
        #no labels for top-level tasks
        #calling function should enforce channel limitations, if applicable
        opts['channel_id'] = get_channel_id(opts['channel'],strict=True)
        if not context.session.logged_in:
            raise koji.GenericError, 'task must have an owner'
        else:
            opts['owner'] = context.session.user_id
        opts['label'] = None
        opts['parent'] = None
    #XXX - temporary workaround
    if method in ('buildArch', 'buildSRPMFromSCM') and opts['arch'] == 'noarch':
        #not all arches can generate a proper buildroot for all tags
        tag = get_tag(arglist[1])
        if not tag['arches']:
            raise koji.BuildError, 'no arches defined for tag %s' % tag['name']
        # canonicalize tagarches, since get_all_arches() is canonical but
        # non-canonical arches may be set in tag['arches']
        tagarches = [koji.canonArch(a) for a in tag['arches'].split()]
        for a in get_all_arches():
            if a not in tagarches:
                random.seed()
                opts['arch'] = random.choice(tagarches)
                break

    # encode xmlrpc request
    opts['request'] = xmlrpclib.dumps(tuple(arglist), methodname=method,
                                      allow_none=1)
    opts['state'] = koji.TASK_STATES['FREE']
    opts['method'] = method
    # stick it in the database
    q = """
    INSERT INTO task (state,owner,method,request,priority,
        parent,label,channel_id,arch)
    VALUES (%(state)s,%(owner)s,%(method)s,%(request)s,%(priority)s,
        %(parent)s,%(label)s,%(channel_id)s,%(arch)s);
    """
    _dml(q,opts)
    q = """SELECT currval('task_id_seq')"""
    task_id = _singleValue(q, {})
    return task_id

def mktask(__taskopts,__method,*args,**opts):
    """A wrapper around make_task with alternate signature

    Parameters:
        _taskopts: a dictionary of task options (e.g. priority, ...)
        _method: the method to be invoked

    All remaining args (incl. optional ones) are passed on to the task.
    """
    return make_task(__method,koji.encode_args(*args,**opts),**__taskopts)

def eventCondition(event, table=None):
    """return the proper WHERE condition to select data at the time specified by event. """
    if not table:
        table = ''
    else:
        table += '.'
    if event is None:
        return """(%(table)sactive = TRUE)""" % locals()
    elif isinstance(event, int) or isinstance(event, long):
        return """(%(table)screate_event <= %(event)d AND ( %(table)srevoke_event IS NULL OR %(event)d < %(table)srevoke_event ))""" \
            % locals()
    else:
        raise koji.GenericError, "Invalid event: %r" % event

def readGlobalInheritance(event=None):
    c=context.cnx.cursor()
    fields = ('tag_id','parent_id','name','priority','maxdepth','intransitive',
                'noconfig','pkg_filter')
    q="""SELECT %s FROM tag_inheritance JOIN tag ON parent_id = id
    WHERE %s
    ORDER BY priority
    """ % (",".join(fields), eventCondition(event))
    c.execute(q,locals())
    #convert list of lists into a list of dictionaries
    return [ dict(zip(fields,x)) for x in c.fetchall() ]

def readInheritanceData(tag_id,event=None):
    c=context.cnx.cursor()
    fields = ('parent_id','name','priority','maxdepth','intransitive','noconfig','pkg_filter')
    q="""SELECT %s FROM tag_inheritance JOIN tag ON parent_id = id
    WHERE %s AND tag_id = %%(tag_id)i
    ORDER BY priority
    """ % (",".join(fields), eventCondition(event))
    c.execute(q,locals())
    #convert list of lists into a list of dictionaries
    data = [ dict(zip(fields,x)) for x in c.fetchall() ]
    # include the current tag_id as child_id, so we can retrace the inheritance chain later
    for datum in data:
        datum['child_id'] = tag_id
    return data

def readDescendantsData(tag_id,event=None):
    c=context.cnx.cursor()
    fields = ('tag_id','parent_id','name','priority','maxdepth','intransitive','noconfig','pkg_filter')
    q="""SELECT %s FROM tag_inheritance JOIN tag ON tag_id = id
    WHERE %s AND parent_id = %%(tag_id)i
    ORDER BY priority
    """ % (",".join(fields), eventCondition(event))
    c.execute(q,locals())
    #convert list of lists into a list of dictionaries
    data = [ dict(zip(fields,x)) for x in c.fetchall() ]
    return data

def writeInheritanceData(tag_id, changes, clear=False):
    """Add or change inheritance data for a tag"""
    context.session.assertPerm('admin')
    fields = ('parent_id','priority','maxdepth','intransitive','noconfig','pkg_filter')
    if isinstance(changes,dict):
        changes = [changes]
    for link in changes:
        check_fields = fields
        if link.get('delete link'):
            check_fields = ('parent_id')
        for f in fields:
            if not link.has_key(f):
                raise koji.GenericError, "No value for %s" % f
    # read current data and index
    data = dict([[link['parent_id'],link] for link in readInheritanceData(tag_id)])
    for link in changes:
        link['is_update'] = True
        parent_id = link['parent_id']
        orig = data.get(parent_id)
        if link.get('delete link'):
            if orig:
                data[parent_id] = link
        elif not orig or clear:
            data[parent_id] = link
        else:
            #not a delete request and we have a previous link to parent
            for f in fields:
                if orig[f] != link[f]:
                    data[parent_id] = link
                    break
    if clear:
        for link in data.itervalues():
            if not link.get('is_update'):
                link['delete link'] = True
                link['is_update'] = True
    changed = False
    for link in data.itervalues():
        if link.get('is_update'):
            changed = True
            break
    if not changed:
        # nothing to do
        log_error("No inheritance changes")
        return
    #check for duplicate priorities
    pri_index = {}
    for link in data.itervalues():
        if link.get('delete link'):
            continue
        pri_index.setdefault(link['priority'], []).append(link)
    for pri, dups in pri_index.iteritems():
        if len(dups) <= 1:
            continue
        #oops, duplicate entries for a single priority
        dup_ids = [ link['parent_id'] for link in dups]
        raise koji.GenericError, "Inheritance priorities must be unique (pri %s: %r )" % (pri, dup_ids)
    # get an event
    event = _singleValue("SELECT get_event()")
    for parent_id, link in data.iteritems():
        if not link.get('is_update'):
            continue
        # revoke old values
        q = """
        UPDATE tag_inheritance SET active=NULL,revoke_event=%(event)s
        WHERE tag_id=%(tag_id)s AND parent_id = %(parent_id)s AND active = TRUE
        """
        _dml(q,locals())
    for parent_id, link in data.iteritems():
        if not link.get('is_update'):
            continue
        # skip rest if we are just deleting
        if link.get('delete link'):
            continue
        # insert new value
        newlink = {}
        for f in fields:
            newlink[f] = link[f]
        newlink['tag_id'] = tag_id
        newlink['create_event'] = event
        # defaults ok for the rest
        keys = newlink.keys()
        flist = ','.join(["%s" % k for k in keys])
        vlist = ','.join(["%%(%s)s" % k for k in keys])
        q = """
        INSERT INTO tag_inheritance (%(flist)s)
        VALUES (%(vlist)s)
        """ % locals()
        _dml(q,newlink)

def readFullInheritance(tag_id,event=None,reverse=False,stops={},jumps={}):
    """Returns a list representing the full, ordered inheritance from tag"""
    order = []
    readFullInheritanceRecurse(tag_id,event,order,stops,{},{},0,None,False,[],reverse,jumps)
    return order

def readFullInheritanceRecurse(tag_id,event,order,prunes,top,hist,currdepth,maxdepth,noconfig,pfilter,reverse,jumps):
    if maxdepth is not None and maxdepth < 1:
        return
    #note: maxdepth is relative to where we are, but currdepth is absolute from
    #the top.
    currdepth += 1
    top = top.copy()
    top[tag_id] = 1
    if reverse:
        node = readDescendantsData(tag_id,event)
    else:
        node = readInheritanceData(tag_id,event)
    for link in node:
        if reverse:
            id = link['tag_id']
        else:
            id = link['parent_id']
        if jumps.has_key(id):
            id = jumps[id]
        if top.has_key(id):
            #LOOP!
            log_error("Warning: INHERITANCE LOOP detected at %s -> %s, pruning" % (tag_id,id))
            #auto prune
            continue
        if prunes.has_key(id):
            # ignore pruned tags
            continue
        if link['intransitive'] and len(top) > 1:
            # ignore intransitive inheritance links, except at root
            continue
        if link['priority'] < 0:
            #negative priority indicates pruning, rather than inheritance
            prunes[id] = 1
            continue
        #propagate maxdepth
        nextdepth = link['maxdepth']
        if nextdepth is None:
            if maxdepth is not None:
                nextdepth = maxdepth - 1
        elif maxdepth is not None:
            nextdepth = min(nextdepth,maxdepth) - 1
        link['nextdepth'] = nextdepth
        link['currdepth'] = currdepth
        #propagate noconfig and pkg_filter controls
        if link['noconfig']:
            noconfig = True
        filter = list(pfilter)  # copy
        pattern = link['pkg_filter']
        if pattern:
            filter.append(pattern)
        link['filter'] = filter
        # check history to avoid redundant entries
        if hist.has_key(id):
            #already been there
            #BUT, options may have been different
            rescan = True
            #since rescans are possible, we might have to consider more than one previous hit
            for previous in hist[id]:
                sufficient = True       # is previous sufficient?
                # if last depth was less than current, then previous insufficient
                lastdepth = previous['nextdepth']
                if nextdepth is None:
                    if lastdepth is not None:
                        sufficient = False
                elif lastdepth is not None and lastdepth < nextdepth:
                    sufficient = False
                # if noconfig was on before, but not now, then insuffient
                if previous['noconfig'] and not noconfig:
                    sufficient = False
                # if we had a filter before, then insufficient
                if len(previous['filter']) > 0:
                    # FIXME - we could probably be a little more precise here
                    sufficient = False
                if sufficient:
                    rescan = False
            if not rescan:
                continue
        else:
            hist[id] = []
        hist[id].append(link)   #record history
        order.append(link)
        readFullInheritanceRecurse(id,event,order,prunes,top,hist,currdepth,nextdepth,noconfig,filter,reverse,jumps)

# tag-package operations
#       add
#       remove
#       block
#       unblock
#       change owner
#       list


def _pkglist_remove(tag_id,pkg_id,event_id=None):
    if event_id is None:
        event_id = _singleValue("SELECT get_event()")
    q = """UPDATE tag_packages SET active=NULL,revoke_event=%(event_id)i
    WHERE active = TRUE AND package_id=%(pkg_id)i AND tag_id=%(tag_id)i"""
    _dml(q,locals())

def _pkglist_add(tag_id,pkg_id,owner,block,extra_arches,event_id=None):
    if event_id is None:
        event_id = _singleValue("SELECT get_event()")
    #revoke old entry (if present)
    _pkglist_remove(tag_id,pkg_id,event_id)
    q = """INSERT INTO tag_packages(package_id,tag_id,owner,blocked,extra_arches,create_event)
    VALUES (%(pkg_id)s,%(tag_id)s,%(owner)s,%(block)s,%(extra_arches)s,%(event_id)s) """
    _dml(q,locals())

def pkglist_add(taginfo,pkginfo,owner=None,block=None,extra_arches=None,force=False,update=False):
    """Add to (or update) package list for tag"""
    #only admins....
    context.session.assertPerm('admin')
    tag = get_tag(taginfo, strict=True)
    pkg = lookup_package(pkginfo, create=True)
    tag_id = tag['id']
    pkg_id = pkg['id']
    if owner is not None:
        owner = get_user(owner,strict=True)['id']
    # first check to see if package is:
    #   already present (via inheritance)
    #   blocked
    pkglist = readPackageList(tag_id, pkgID=pkg_id, inherit=True)
    previous = pkglist.get(pkg_id,None)
    if previous is None:
        if block is None:
            block = False
        else:
            block = bool(block)
        if update and not force:
            #if update flag is true, require that there be a previous entry
            raise koji.GenericError, "cannot update: tag %s has no data for package %s" \
                    % (tag['name'],pkg['name'])
    else:
        #already there (possibly via inheritance)
        if owner is None:
            owner = previous['owner_id']
        if block is None:
            block = previous['blocked']
        else:
            block = bool(block)
        if extra_arches is None:
            extra_arches = previous['extra_arches']
        #see if the data is the same
        changed = False
        for key,value in (('owner_id',owner),
                          ('blocked',block),
                          ('extra_arches',extra_arches)):
            if previous[key] != value:
                changed = True
                break
        if not changed and not force:
            #no point in adding it again with the same data
            return
        if previous['blocked'] and not block and not force:
            raise koji.GenericError, "package %s is blocked in tag %s" % (pkg['name'],tag['name'])
    if owner is None:
        if force:
            owner = context.session.user_id
        else:
            raise koji.GenericError, "owner not specified"
    _pkglist_add(tag_id,pkg_id,owner,block,extra_arches)

def pkglist_remove(taginfo,pkginfo,force=False):
    """Remove package from the list for tag

    Most of the time you really want to use the block or unblock functions

    The main reason to remove an entry like this is to remove an override so
    that the package data can be inherited from elsewhere.
    """
    #only admins....
    context.session.assertPerm('admin')
    tag_id = get_tag_id(taginfo, strict=True)
    pkg_id = get_package_id(pkginfo, strict=True)
    _pkglist_remove(tag_id,pkg_id)

def pkglist_block(taginfo,pkginfo):
    """Block the package in tag"""
    pkglist_add(taginfo,pkginfo,block=True)

def pkglist_unblock(taginfo,pkginfo):
    """Unblock the package in tag

    Generally this just adds a unblocked duplicate of the blocked entry.
    However, if the block is actually in tag directly (not through inheritance),
    the blocking entry is simply removed"""
    tag = get_tag(taginfo, strict=True)
    pkg = lookup_package(pkginfo, strict=True)
    tag_id = tag['id']
    pkg_id = pkg['id']
    pkglist = readPackageList(tag_id, pkgID=pkg_id, inherit=True)
    previous = pkglist.get(pkg_id,None)
    if previous is None:
        raise koji.GenericError, "no data (blocked or otherwise) for package %s in tag %s" \
                % (pkg['name'],tag['name'])
    if not previous['blocked']:
        raise koji.GenericError, "package %s NOT blocked in tag %s" % (pkg['name'],tag['name'])
    event_id = _singleValue("SELECT get_event()")
    if previous['tag_id'] != tag_id:
        _pkglist_add(tag_id,pkg_id,previous['owner_id'],False,previous['extra_arches'])
    else:
        #just remove the blocking entry
        event_id = _singleValue("SELECT get_event()")
        _pkglist_remove(tag_id,pkg_id,event_id)
        #it's possible this was the only entry in the inheritance or that the next entry
        #back is also a blocked entry. if so, we need to add it back as unblocked
        pkglist = readPackageList(tag_id, pkgID=pkg_id, inherit=True)
        if not pkglist.has_key(pkg_id) or pkglist[pkg_id]['blocked']:
            _pkglist_add(tag_id,pkg_id,previous['owner_id'],False,previous['extra_arches'],
                         event_id)

def pkglist_setowner(taginfo,pkginfo,owner,force=False):
    """Set the owner for package in tag"""
    pkglist_add(taginfo,pkginfo,owner=owner,force=force,update=True)

def pkglist_setarches(taginfo,pkginfo,arches,force=False):
    """Set extra_arches for package in tag"""
    pkglist_add(taginfo,pkginfo,extra_arches=arches,force=force,update=True)

def readPackageList(tagID=None, userID=None, pkgID=None, event=None, inherit=False, with_dups=False):
    """Returns the package list for the specified tag or user.

    One of (tagID,userID,pkgID) must be specified

    Note that the returned data includes blocked entries
    """
    if tagID is None and userID is None and pkgID is None:
        raise koji.GenericError, 'tag,user, and/or pkg must be specified'

    packages = {}
    fields = (('package.id', 'package_id'), ('package.name', 'package_name'),
              ('tag.id', 'tag_id'), ('tag.name', 'tag_name'),
              ('users.id', 'owner_id'), ('users.name', 'owner_name'),
              ('extra_arches','extra_arches'),
              ('tag_packages.blocked', 'blocked'))
    flist = ', '.join([pair[0] for pair in fields])
    cond = eventCondition(event)
    q = """
    SELECT %(flist)s
    FROM tag_packages
    JOIN tag on tag.id = tag_packages.tag_id
    JOIN package ON package.id = tag_packages.package_id
    JOIN users ON users.id = tag_packages.owner
    WHERE %(cond)s"""
    if tagID != None:
        q += """
        AND tag.id = %%(tagID)i"""
    if userID != None:
        q += """
        AND users.id = %%(userID)i"""
    if pkgID != None:
        if isinstance(pkgID, int) or isinstance(pkgID, long):
            q += """
            AND package.id = %%(pkgID)i"""
        else:
            q += """
            AND package.name = %%(pkgID)s"""

    q = q % locals()
    for p in _multiRow(q, locals(), [pair[1] for pair in fields]):
        # things are simpler for the first tag
        pkgid = p['package_id']
        if with_dups:
            packages.setdefault(pkgid,[]).append(p)
        else:
            packages[pkgid] = p

    if tagID is None or (not inherit):
        return packages

    order = readFullInheritance(tagID, event)

    re_cache = {}
    for link in order:
        tagID = link['parent_id']
        filter = link['filter']
        # precompile filter patterns
        re_list = []
        for pat in filter:
            prog = re_cache.get(pat,None)
            if prog is None:
                prog = re.compile(pat)
                re_cache[pat] = prog
            re_list.append(prog)
        # same query as before, with different params
        for p in _multiRow(q, locals(), [pair[1] for pair in fields]):
            pkgid = p['package_id']
            if not with_dups and packages.has_key(pkgid):
                #previous data supercedes
                continue
            # apply package filters
            skip = False
            for prog in re_list:
                # the list of filters is cumulative, i.e.
                # the package name must match all of them
                if prog.match(p['package_name']) is None:
                    skip = True
                    break
            if skip:
                continue
            if with_dups:
                packages.setdefault(pkgid,[]).append(p)
            else:
                packages[pkgid] = p
    return packages


def readTaggedBuilds(tag,event=None,inherit=False,latest=False,package=None,owner=None,maven_only=False):
    """Returns a list of builds for specified tag

    set inherit=True to follow inheritance
    set event to query at a time in the past
    set latest=True to get only the latest build per package
    """
    # build - id pkg_id version release epoch
    # tag_listing - id build_id tag_id

    taglist = [tag]
    if inherit:
        taglist += [link['parent_id'] for link in readFullInheritance(tag, event)]

    #regardless of inherit setting, we need to use inheritance to read the
    #package list
    packages = readPackageList(tagID=tag, event=event, inherit=True, pkgID=package)

    #these values are used for each iteration
    fields = [('tag.id', 'tag_id'), ('tag.name', 'tag_name'), ('build.id', 'id'),
              ('build.id', 'build_id'), ('build.version', 'version'), ('build.release', 'release'),
              ('build.epoch', 'epoch'), ('build.state', 'state'), ('build.completion_time', 'completion_time'),
              ('build.task_id','task_id'),
              ('events.id', 'creation_event_id'), ('events.time', 'creation_time'),
              ('package.id', 'package_id'), ('package.name', 'package_name'),
              ('package.name', 'name'),
              ("package.name || '-' || build.version || '-' || build.release", 'nvr'),
              ('users.id', 'owner_id'), ('users.name', 'owner_name')]
    st_complete = koji.BUILD_STATES['COMPLETE']

    maven_join = ''
    if maven_only:
        maven_join = 'JOIN maven_builds on maven_builds.build_id = tag_listing.build_id'
        fields.extend([('maven_builds.group_id', 'maven_group_id'),
                       ('maven_builds.artifact_id', 'maven_artifact_id'),
                       ('maven_builds.version', 'maven_version')])

    q="""SELECT %s
    FROM tag_listing
    JOIN tag ON tag.id = tag_listing.tag_id
    JOIN build ON build.id = tag_listing.build_id
    %s
    JOIN users ON users.id = build.owner
    JOIN events ON events.id = build.create_event
    JOIN package ON package.id = build.pkg_id
    WHERE %s AND tag_id=%%(tagid)s
        AND build.state=%%(st_complete)i
    """ % (', '.join([pair[0] for pair in fields]), maven_join, eventCondition(event, 'tag_listing'))
    if package:
        q += """AND package.name = %(package)s
        """
    if owner:
        q += """AND users.name = %(owner)s
        """
    q += """ORDER BY tag_listing.create_event DESC
    """
    # i.e. latest first

    builds = []
    seen = {}   # used to enforce the 'latest' option
    for tagid in taglist:
        #log_error(koji.db._quoteparams(q,locals()))
        for build in _multiRow(q, locals(), [pair[1] for pair in fields]):
            pkgid = build['package_id']
            pinfo = packages.get(pkgid,None)
            if pinfo is None or pinfo['blocked']:
                # note:
                # tools should endeavor to keep tag_listing sane w.r.t.
                # the package list, but if there is disagreement the package
                # list should take priority
                continue
            if latest:
                if seen.has_key(pkgid):
                    #only take the first (note ordering in query above)
                    continue
                seen[pkgid] = 1
            builds.append(build)

    return builds

def readTaggedRPMS(tag, package=None, arch=None, event=None,inherit=False,latest=True,rpmsigs=False,owner=None):
    """Returns a list of rpms for specified tag

    set inherit=True to follow inheritance
    set event to query at a time in the past
    set latest=False to get all tagged RPMS (not just from the latest builds)
    """
    taglist = [tag]
    if inherit:
        #XXX really should cache this - it gets called several places
        #   (however, it is fairly quick)
        taglist += [link['parent_id'] for link in readFullInheritance(tag, event)]

    builds = readTaggedBuilds(tag, event=event, inherit=inherit, latest=latest, package=package, owner=owner)
    #index builds
    build_idx = dict([(b['build_id'],b) for b in builds])

    #the following query is run for each tag in the inheritance
    fields = [('rpminfo.name', 'name'),
              ('rpminfo.version', 'version'),
              ('rpminfo.release', 'release'),
              ('rpminfo.arch', 'arch'),
              ('rpminfo.id', 'id'),
              ('rpminfo.epoch', 'epoch'),
              ('rpminfo.payloadhash', 'payloadhash'),
              ('rpminfo.size', 'size'),
              ('rpminfo.buildtime', 'buildtime'),
              ('rpminfo.buildroot_id', 'buildroot_id'),
              ('rpminfo.build_id', 'build_id')]
    if rpmsigs:
        fields.append(('rpmsigs.sigkey', 'sigkey'))
    q="""SELECT %s FROM rpminfo
    JOIN tag_listing ON rpminfo.build_id = tag_listing.build_id
    """ % ', '.join([pair[0] for pair in fields])
    if package:
        q += """JOIN build ON rpminfo.build_id = build.id
        JOIN package ON package.id = build.pkg_id
        """
    if rpmsigs:
        q += """LEFT OUTER JOIN rpmsigs on rpminfo.id = rpmsigs.rpm_id
        """
    q += """WHERE %s AND tag_id=%%(tagid)s
    """ % eventCondition(event)
    if package:
        q += """AND package.name = %(package)s
        """
    if arch:
        if isinstance(arch, basestring):
            q += """AND rpminfo.arch = %(arch)s
            """
        elif isinstance(arch, (list, tuple)):
            q += """AND rpminfo.arch IN %(arch)s\n"""
        else:
            raise koji.GenericError, 'invalid arch option: %s' % arch

    # unique constraints ensure that each of these queries will not report
    # duplicate rpminfo entries, BUT since we make the query multiple times,
    # we can get duplicates if a package is multiply tagged.
    rpms = []
    tags_seen = {}
    for tagid in taglist:
        if tags_seen.has_key(tagid):
            #certain inheritance trees can (legitimately) have the same tag
            #appear more than once (perhaps once with a package filter and once
            #without). The hard part of that was already done by readTaggedBuilds.
            #We only need consider each tag once. Note how we use build_idx below.
            #(Without this, we could report the same rpm twice)
            continue
        else:
            tags_seen[tagid] = 1
        for rpminfo in _multiRow(q, locals(), [pair[1] for pair in fields]):
            #note: we're checking against the build list because
            # it has been filtered by the package list. The tag
            # tools should endeavor to keep tag_listing sane w.r.t.
            # the package list, but if there is disagreement the package
            # list should take priority
            build = build_idx.get(rpminfo['build_id'],None)
            if build is None:
                continue
            elif build['tag_id'] != tagid:
                #wrong tag
                continue
            rpms.append(rpminfo)
    return [rpms,builds]

def readTaggedArchives(tag, package=None, event=None, inherit=False, latest=True, maven_only=False):
    """Returns a list of archives for specified tag

    set inherit=True to follow inheritance
    set event to query at a time in the past
    set latest=False to get all tagged archives (not just from the latest builds)
    set maven_only=True to only retrieve archives with associated Maven metadata
    """
    taglist = [tag]
    if inherit:
        #XXX really should cache this - it gets called several places
        #   (however, it is fairly quick)
        taglist += [link['parent_id'] for link in readFullInheritance(tag, event)]

    # If maven_only is true, we require that both the build *and* the archive have Maven metadata
    builds = readTaggedBuilds(tag, event=event, inherit=inherit, latest=latest, package=package, maven_only=maven_only)
    #index builds
    build_idx = dict([(b['build_id'],b) for b in builds])

    #the following query is run for each tag in the inheritance
    fields = [('archiveinfo.id', 'id'),
              ('archiveinfo.type_id', 'type_id'),
              ('archiveinfo.build_id', 'build_id'),
              ('archiveinfo.buildroot_id', 'buildroot_id'),
              ('archiveinfo.filename', 'filename'),
              ('archiveinfo.size', 'size'),
              ('archiveinfo.md5sum', 'md5sum')]
              
    tables = ['archiveinfo']
    joins = ['tag_listing ON archiveinfo.build_id = tag_listing.build_id']
    clauses = [eventCondition(event), 'tag_listing.tag_id = %(tagid)i']
    if package:
        joins.append('build ON archiveinfo.build_id = build.id')
        joins.append('package ON build.pkg_id = package.id')
        clauses.append('package.name = %(package)s')
    if maven_only:
        joins.append('maven_archives ON archiveinfo.id = maven_archives.archive_id')
        fields.extend([('maven_archives.group_id', 'maven_group_id'),
                       ('maven_archives.artifact_id', 'maven_artifact_id'),
                       ('maven_archives.version', 'maven_version')])

    query = QueryProcessor(tables=tables, joins=joins, clauses=clauses,
                           columns=[pair[0] for pair in fields],
                           aliases=[pair[1] for pair in fields])

    # unique constraints ensure that each of these queries will not report
    # duplicate archiveinfo entries, BUT since we make the query multiple times,
    # we can get duplicates if a package is multiply tagged.
    archives = []
    tags_seen = {}
    for tagid in taglist:
        if tags_seen.has_key(tagid):
            #certain inheritance trees can (legitimately) have the same tag
            #appear more than once (perhaps once with a package filter and once
            #without). The hard part of that was already done by readTaggedBuilds.
            #We only need consider each tag once. Note how we use build_idx below.
            #(Without this, we could report the same rpm twice)
            continue
        else:
            tags_seen[tagid] = 1
        query.values = {'tagid': tagid, 'package': package}
        for archiveinfo in query.execute():
            #note: we're checking against the build list because
            # it has been filtered by the package list. The tag
            # tools should endeavor to keep tag_listing sane w.r.t.
            # the package list, but if there is disagreement the package
            # list should take priority
            build = build_idx.get(archiveinfo['build_id'],None)
            if build is None:
                continue
            elif build['tag_id'] != tagid:
                #wrong tag
                continue
            archives.append(archiveinfo)
    return [archives, builds]

def check_tag_access(tag_id,user_id=None):
    """Determine if user has access to tag package with tag.

    Returns a tuple (access, override, reason)
        access: a boolean indicating whether access is allowed
        override: a boolean indicating whether access may be forced
        reason: the reason access is blocked
    """
    if user_id is None:
        user_id = context.session.user_id
    if user_id is None:
        raise koji.GenericError, "a user_id is required"
    perms = koji.auth.get_user_perms(user_id)
    override = False
    if 'admin' in perms:
        override = True
    tag = get_tag(tag_id)
    if tag['locked']:
        return (False, override, "tag is locked")
    if tag['perm_id']:
        needed_perm = lookup_perm(tag['perm_id'],strict=True)['name']
        if needed_perm not in perms:
            return (False, override, "tag is locked")
    return (True,override,"")

def assert_tag_access(tag_id,user_id=None,force=False):
    access, override, reason = check_tag_access(tag_id,user_id)
    if not access and not (override and force):
        raise koji.ActionNotAllowed, reason

def _tag_build(tag,build,user_id=None,force=False):
    """Tag a build

    This function makes access checks based on user_id, which defaults to the
    user_id of the session.

    Tagging with a locked tag is not allowed unless force is true (and even
    then admin permission is required).

    Retagging is not allowed unless force is true. (retagging changes the order
    of entries will affect which build is the latest)
    """
    tag = get_tag(tag, strict=True)
    build = get_build(build, strict=True)
    tag_id = tag['id']
    build_id = build['id']
    nvr = "%(name)s-%(version)s-%(release)s" % build
    if build['state'] != koji.BUILD_STATES['COMPLETE']:
        # incomplete builds may not be tagged, not even when forced
        state = koji.BUILD_STATES[build['state']]
        raise koji.TagError, "build %s not complete: state %s" % (nvr,state)
    #access check
    assert_tag_access(tag['id'],user_id=user_id,force=force)
    #XXX - add another check based on package ownership?
    # see if it's already tagged
    retag = False
    q = """SELECT build_id FROM tag_listing WHERE tag_id=%(tag_id)i
    AND build_id=%(build_id)i AND active = TRUE FOR UPDATE"""
    #note: tag_listing is unique on (build_id, tag_id, active)
    if _fetchSingle(q,locals()):
        #already tagged
        if not force:
            raise koji.TagError, "build %s already tagged (%s)" % (nvr,tag['name'])
        #otherwise we retag
        retag = True
    event_id = _singleValue("SELECT get_event()")
    if retag:
        #revoke the old tag first
        q = """UPDATE tag_listing SET active=NULL,revoke_event=%(event_id)i
        WHERE tag_id=%(tag_id)i AND build_id=%(build_id)i AND active = TRUE"""
        _dml(q,locals())
    #tag the package
    q = """INSERT INTO tag_listing(tag_id,build_id,active,create_event)
    VALUES(%(tag_id)i,%(build_id)i,TRUE,%(event_id)i)"""
    _dml(q,locals())

def _untag_build(tag,build,user_id=None,strict=True,force=False):
    """Untag a build

    If strict is true, assert that build is actually tagged
    The force option overrides a lock (if the user is an admin)

    This function makes access checks based on user_id, which defaults to the
    user_id of the session.
    """
    tag = get_tag(tag, strict=True)
    build = get_build(build, strict=True)
    tag_id = tag['id']
    build_id = build['id']
    assert_tag_access(tag_id,user_id=user_id,force=force)
    #XXX - add another check based on package ownership?
    q = """UPDATE tag_listing SET active=NULL,revoke_event=get_event()
    WHERE tag_id=%(tag_id)i AND build_id=%(build_id)i AND active = TRUE
    """
    count = _dml(q,locals())
    if count == 0 and strict:
        nvr = "%(name)s-%(version)s-%(release)s" % build
        raise koji.TagError, "build %s not in tag %s" % (nvr,tag['name'])

# tag-group operations
#       add
#       remove
#       block
#       unblock
#       list (readTagGroups)

def grplist_add(taginfo,grpinfo,block=False,force=False,**opts):
    """Add to (or update) group list for tag"""
    #only admins....
    context.session.assertPerm('admin')
    tag = get_tag(taginfo)
    group = lookup_group(grpinfo,create=True)
    block = bool(block)
    # check current group status (incl inheritance)
    groups = get_tag_groups(tag['id'], inherit=True, incl_pkgs=False,incl_reqs=False)
    previous = groups.get(group['id'],None)
    cfg_fields = ('exported','display_name','is_default','uservisible',
                  'description','langonly','biarchonly',)
    if previous is not None:
        #already there (possibly via inheritance)
        if previous['blocked'] and not force:
            raise koji.GenericError, "group %s is blocked in tag %s" % (group['name'],tag['name'])
        #check for duplication and grab old data for defaults
        changed = False
        for field in cfg_fields:
            old = previous[field]
            if opts.has_key(field):
                if opts[field] != old:
                    changed = True
            else:
                opts[field] = old
        if not changed:
            #no point in adding it again with the same data
            return
    #provide available defaults and sanity check data
    opts.setdefault('display_name',group['name'])
    opts.setdefault('biarchonly',False)
    opts.setdefault('exported',True)
    opts.setdefault('uservisible',True)
    # XXX ^^^
    opts['tag_id'] = tag['id']
    opts['grp_id'] = group['id']
    opts['blocked'] = block
    opts['event_id'] = _singleValue("SELECT get_event()")
    #revoke old entry (if present)
    q = """UPDATE group_config SET active=NULL,revoke_event=%(event_id)s
    WHERE active = TRUE AND group_id=%(grp_id)s AND tag_id=%(tag_id)s"""
    _dml(q,opts)
    #add new entry
    x_fields = filter(opts.has_key,cfg_fields)
    params = [ '%%(%s)s' % f for f in x_fields ]
    q = """INSERT INTO group_config(group_id,tag_id,blocked,create_event,%s)
    VALUES (%%(grp_id)s,%%(tag_id)s,%%(blocked)s,%%(event_id)s,%s) """ \
        % ( ','.join(x_fields), ','.join(params))
    _dml(q,opts)

def grplist_remove(taginfo,grpinfo,force=False):
    """Remove group from the list for tag

    Really this shouldn't be used except in special cases
    Most of the time you really want to use the block or unblock functions
    """
    #only admins....
    context.session.assertPerm('admin')
    tag = get_tag(taginfo)
    group = lookup_group(grpinfo, strict=True)
    tag_id = tag['id']
    grp_id = group['id']
    q = """UPDATE group_config SET active=NULL,revoke_event=get_event()
    WHERE active = TRUE AND package_id=%(pkg_id)s AND tag_id=%(tag_id)s"""
    _dml(q,locals())

def grplist_block(taginfo,grpinfo):
    """Block the group in tag"""
    grplist_add(taginfo,grpinfo,block=True)

def grplist_unblock(taginfo,grpinfo):
    """Unblock the group in tag

    If the group is blocked in this tag, then simply remove the block.
    Otherwise, raise an error
    """
    # only admins...
    context.session.assertPerm('admin')
    tag = lookup_tag(taginfo,strict=True)
    group = lookup_group(grpinfo,strict=True)
    tag_id = tag['id']
    grp_id = group['id']
    q = """SELECT blocked FROM group_config
    WHERE active = TRUE AND group_id=%(grp_id)s AND tag_id=%(tag_id)s
    FOR UPDATE"""
    blocked = _singleValue(q,locals())
    if not blocked:
        raise koji.GenericError, "group %s is NOT blocked in tag %s" % (group['name'],tag['name'])
    q = """UPDATE group_config SET active=NULL,revoke_event=get_event()
    WHERE id=%(row_id)s"""
    _dml(q,locals())


# tag-group-pkg operations
#       add
#       remove
#       block
#       unblock
#       list (readTagGroups)

def grp_pkg_add(taginfo,grpinfo,pkg_name,block=False,force=False,**opts):
    """Add package to group for tag"""
    #only admins....
    context.session.assertPerm('admin')
    tag = lookup_tag(taginfo, strict=True)
    group = lookup_group(grpinfo,strict=True)
    block = bool(block)
    # check current group status (incl inheritance)
    groups = get_tag_groups(tag['id'], inherit=True, incl_pkgs=True, incl_reqs=False)
    grp_cfg = groups.get(group['id'],None)
    if grp_cfg is None:
        raise koji.GenericError, "group %s not present in tag %s" % (group['name'],tag['name'])
    elif grp_cfg['blocked']:
        raise koji.GenericError, "group %s is blocked in tag %s" % (group['name'],tag['name'])
    previous = grp_cfg['packagelist'].get(pkg_name,None)
    cfg_fields = ('type','basearchonly','requires')
    if previous is not None:
        #already there (possibly via inheritance)
        if previous['blocked'] and not force:
            raise koji.GenericError, "package %s blocked in group %s, tag %s" \
                    % (pkg_name,group['name'],tag['name'])
        #check for duplication and grab old data for defaults
        changed = False
        for field in cfg_fields:
            old = previous[field]
            if opts.has_key(field):
                if opts[field] != old:
                    changed = True
            else:
                opts[field] = old
        if block:
            #from condition above, either previous is not blocked or force is on,
            #either way, we should add the entry
            changed = True
        if not changed and not force:
            #no point in adding it again with the same data (unless force is on)
            return
    #XXX - sanity check data?
    opts.setdefault('type','default')
    opts['group_id'] = group['id']
    opts['tag_id'] = tag['id']
    opts['package'] = pkg_name
    opts['blocked'] = block
    opts['event_id'] = _singleValue("SELECT get_event()")
    #revoke old entry (if present)
    q = """UPDATE group_package_listing SET active=NULL,revoke_event=%(event_id)s
    WHERE active = TRUE AND group_id=%(group_id)s AND tag_id=%(tag_id)s
        AND package=%(package)s"""
    _dml(q,opts)
    #add new entry
    x_fields = filter(opts.has_key,cfg_fields) \
                + ('group_id','tag_id','package','blocked')
    params = [ '%%(%s)s' % f for f in x_fields ]
    q = """INSERT INTO group_package_listing(create_event,%s)
    VALUES (%%(event_id)s,%s) """ \
        % ( ','.join(x_fields), ','.join(params))
    _dml(q,opts)

def grp_pkg_remove(taginfo,grpinfo,pkg_name,force=False):
    """Remove package from the list for group-tag

    Really this shouldn't be used except in special cases
    Most of the time you really want to use the block or unblock functions
    """
    #only admins....
    context.session.assertPerm('admin')
    tag_id = get_tag_id(taginfo,strict=True)
    grp_id = get_group_id(grpinfo,strict=True)
    q = """UPDATE group_package_listing SET active=NULL,revoke_event=get_event()
    WHERE active = TRUE AND package=%(pkg_name)s AND tag_id=%(tag_id)s
            AND group_id = %(grp_id)s"""
    _dml(q,locals())

def grp_pkg_block(taginfo,grpinfo, pkg_name):
    """Block the package in group-tag"""
    grp_pkg_add(taginfo,grpinfo,pkg_name,block=True)

def grp_pkg_unblock(taginfo,grpinfo,pkg_name):
    """Unblock the package in group-tag

    If blocked (directly) in this tag, then simply remove the block.
    Otherwise, raise an error
    """
    # only admins...
    context.session.assertPerm('admin')
    tag_id = get_tag_id(taginfo,strict=True)
    grp_id = get_group_id(grpinfo,strict=True)
    q = """SELECT blocked FROM group_package_listing
    WHERE active = TRUE AND group_id=%(grp_id)s AND tag_id=%(tag_id)s
            AND package = %(pkg_name)s
    FOR UPDATE"""
    blocked = _singleValue(q, locals(), strict=False)
    if not blocked:
        raise koji.GenericError, "package %s is NOT blocked in group %s, tag %s" \
                    % (pkg_name,grp_id,tag_id)
    q = """UPDATE group_package_listing SET active=NULL,revoke_event=get_event()
    WHERE active = TRUE AND group_id=%(grp_id)s AND tag_id=%(tag_id)s
          AND package = %(pkg_name)s"""
    _dml(q,locals())

# tag-group-req operations
#       add
#       remove
#       block
#       unblock
#       list (readTagGroups)

def grp_req_add(taginfo,grpinfo,reqinfo,block=False,force=False,**opts):
    """Add group requirement to group for tag"""
    #only admins....
    context.session.assertPerm('admin')
    tag = lookup_tag(taginfo, strict=True)
    group = lookup_group(grpinfo, strict=True, create=False)
    req = lookup_group(reqinfo, strict=True, create=False)
    block = bool(block)
    # check current group status (incl inheritance)
    groups = get_tag_groups(tag['id'], inherit=True, incl_pkgs=False, incl_reqs=True)
    grp_cfg = groups.get(group['id'],None)
    if grp_cfg is None:
        raise koji.GenericError, "group %s not present in tag %s" % (group['name'],tag['name'])
    elif grp_cfg['blocked']:
        raise koji.GenericError, "group %s is blocked in tag %s" % (group['name'],tag['name'])
    previous = grp_cfg['grouplist'].get(req['id'],None)
    cfg_fields = ('type','is_metapkg')
    if previous is not None:
        #already there (possibly via inheritance)
        if previous['blocked'] and not force:
            raise koji.GenericError, "requirement on group %s blocked in group %s, tag %s" \
                    % (req['name'],group['name'],tag['name'])
        #check for duplication and grab old data for defaults
        changed = False
        for field in cfg_fields:
            old = previous[field]
            if opts.has_key(field):
                if opts[field] != old:
                    changed = True
            else:
                opts[field] = old
        if block:
            #from condition above, either previous is not blocked or force is on,
            #either way, we should add the entry
            changed = True
        if not changed:
            #no point in adding it again with the same data
            return
    #XXX - sanity check data?
    opts.setdefault('type','mandatory')
    opts['group_id'] = group['id']
    opts['tag_id'] = tag['id']
    opts['req_id'] = req['id']
    opts['blocked'] = block
    opts['event_id'] = _singleValue("SELECT get_event()")
    #revoke old entry (if present)
    q = """UPDATE group_req_listing SET active=NULL,revoke_event=%(event_id)s
    WHERE active = TRUE AND group_id=%(group_id)s AND tag_id=%(tag_id)s
            AND req_id=%(req_id)s"""
    _dml(q,opts)
    #add new entry
    x_fields = filter(opts.has_key,cfg_fields) \
                + ('group_id','tag_id','req_id','blocked')
    params = [ '%%(%s)s' % f for f in x_fields ]
    q = """INSERT INTO group_req_listing(create_event,%s)
    VALUES (%%(event_id)s,%s) """ \
        % ( ','.join(x_fields), ','.join(params))
    _dml(q,opts)

def grp_req_remove(taginfo,grpinfo,reqinfo,force=False):
    """Remove group requirement from the list for group-tag

    Really this shouldn't be used except in special cases
    Most of the time you really want to use the block or unblock functions
    """
    #only admins....
    context.session.assertPerm('admin')
    tag_id = get_tag_id(taginfo,strict=True)
    grp_id = get_group_id(grpinfo,strict=True)
    req_id = get_group_id(reqinfo,strict=True)
    q = """UPDATE group_req_listing SET active=NULL,revoke_event=get_event()
    WHERE active = TRUE AND req_id=%(req_id)s AND tag_id=%(tag_id)s
            AND group_id = %(grp_id)s"""
    _dml(q,locals())

def grp_req_block(taginfo,grpinfo,reqinfo):
    """Block the group requirement in group-tag"""
    grp_req_add(taginfo,grpinfo,reqinfo,block=True)

def grp_req_unblock(taginfo,grpinfo,reqinfo):
    """Unblock the group requirement in group-tag

    If blocked (directly) in this tag, then simply remove the block.
    Otherwise, raise an error
    """
    # only admins...
    context.session.assertPerm('admin')
    tag_id = get_tag_id(taginfo,strict=True)
    grp_id = get_group_id(grpinfo,strict=True)
    req_id = get_group_id(reqinfo,strict=True)
    q = """SELECT blocked FROM group_req_listing
    WHERE active = TRUE AND group_id=%(grp_id)s AND tag_id=%(tag_id)s
            AND req_id = %(req_id)s
    FOR UPDATE"""
    blocked = _singleValue(q,locals())
    if not blocked:
        raise koji.GenericError, "group req %s is NOT blocked in group %s, tag %s" \
                    % (req_id,grp_id,tag_id)
    q = """UPDATE group_req_listing SET active=NULL,revoke_event=get_event()
    WHERE id=%(row_id)s"""
    _dml(q,locals())

def get_tag_groups(tag,event=None,inherit=True,incl_pkgs=True,incl_reqs=True):
    """Return group data for the tag

    If inherit is true, follow inheritance
    If event is specified, query at event
    If incl_pkgs is true (the default), include packagelist data
    If incl_reqs is true (the default), include groupreq data

    Note: the data returned includes some blocked entries that may need to be
    filtered out.
    """
    order = None
    tag = get_tag_id(tag,strict=True)
    taglist = [tag]
    if inherit:
        order = readFullInheritance(tag,event)
        taglist += [link['parent_id'] for link in order]
    evcondition = eventCondition(event)

    # First get the list of groups
    fields = ('name','group_id','tag_id','blocked','exported','display_name',
              'is_default','uservisible','description','langonly','biarchonly',)
    q="""
    SELECT %s FROM group_config JOIN groups ON group_id = id
    WHERE %s AND tag_id = %%(tagid)s
    """ % (",".join(fields),evcondition)
    groups = {}
    for tagid in taglist:
        for group in _multiRow(q,locals(),fields):
            grp_id = group['group_id']
            # we only take the first entry for group as we go through inheritance
            groups.setdefault(grp_id,group)

    if incl_pkgs:
        for group in groups.itervalues():
            group['packagelist'] = {}
        fields = ('group_id','tag_id','package','blocked','type','basearchonly','requires')
        q = """
        SELECT %s FROM group_package_listing
        WHERE %s AND tag_id = %%(tagid)s
        """ % (",".join(fields),evcondition)
        for tagid in taglist:
            for grp_pkg in _multiRow(q,locals(),fields):
                grp_id = grp_pkg['group_id']
                if not groups.has_key(grp_id):
                    #tag does not have this group
                    continue
                group = groups[grp_id]
                if group['blocked']:
                    #ignore blocked groups
                    continue
                pkg_name = grp_pkg['package']
                group['packagelist'].setdefault(pkg_name,grp_pkg)

    if incl_reqs:
        # and now the group reqs
        for group in groups.itervalues():
            group['grouplist'] = {}
        fields = ('group_id','tag_id','req_id','blocked','type','is_metapkg','name')
        q = """SELECT %s FROM group_req_listing JOIN groups on req_id = id
        WHERE %s AND tag_id = %%(tagid)s
        """ % (",".join(fields),evcondition)
        for tagid in taglist:
            for grp_req in _multiRow(q,locals(),fields):
                grp_id = grp_req['group_id']
                if not groups.has_key(grp_id):
                    #tag does not have this group
                    continue
                group = groups[grp_id]
                if group['blocked']:
                    #ignore blocked groups
                    continue
                req_id = grp_req['req_id']
                if not groups.has_key(req_id):
                    #tag does not have this group
                    continue
                elif groups[req_id]['blocked']:
                    #ignore blocked groups
                    continue
                group['grouplist'].setdefault(req_id,grp_req)

    return groups

def readTagGroups(tag,event=None,inherit=True,incl_pkgs=True,incl_reqs=True):
    """Return group data for the tag with blocked entries removed

    Also scrubs data into an xmlrpc-safe format (no integer keys)
    """
    groups = get_tag_groups(tag,event,inherit,incl_pkgs,incl_reqs)
    for group in groups.values():
        #filter blocked entries and collapse to a list
        group['packagelist'] = filter(lambda x: not x['blocked'],
                                      group['packagelist'].values())
        group['grouplist'] = filter(lambda x: not x['blocked'],
                                    group['grouplist'].values())
    #filter blocked entries and collapse to a list
    return filter(lambda x: not x['blocked'],groups.values())

def set_host_enabled(hostname, enabled=True):
    context.session.assertPerm('admin')
    if not get_host(hostname):
        raise koji.GenericError, 'host does not exists: %s' % hostname
    c = context.cnx.cursor()
    c.execute("""UPDATE host SET enabled = %(enabled)s WHERE name = %(hostname)s""", locals())
    context.commit_pending = True

def add_host_to_channel(hostname, channel_name):
    context.session.assertPerm('admin')
    host = get_host(hostname)
    if host == None:
        raise koji.GenericError, 'host does not exists: %s' % hostname
    host_id = host['id']
    channel_id = get_channel_id(channel_name)
    if channel_id == None:
        raise koji.GenericError, 'channel does not exists: %s' % channel_name
    channels = list_channels(host_id)
    for channel in channels:
        if channel['id'] == channel_id:
            raise koji.GenericError, 'host %s is already subscribed to the %s channel' % (hostname, channel_name)
    c = context.cnx.cursor()
    c.execute("""INSERT INTO host_channels (host_id, channel_id) values (%(host_id)d, %(channel_id)d)""", locals())
    context.commit_pending = True

def remove_host_from_channel(hostname, channel_name):
    context.session.assertPerm('admin')
    host = get_host(hostname)
    if host == None:
        raise koji.GenericError, 'host does not exists: %s' % hostname
    host_id = host['id']
    channel_id = get_channel_id(channel_name)
    if channel_id == None:
        raise koji.GenericError, 'channel does not exists: %s' % channel_name
    found = False
    channels = list_channels(host_id)
    for channel in channels:
        if channel['id'] == channel_id:
            found = True
            break
    if not found:
        raise koji.GenericError, 'host %s is not subscribed to the %s channel' % (hostname, channel_name)
    c = context.cnx.cursor()
    c.execute("""DELETE FROM host_channels WHERE host_id = %(host_id)d and channel_id = %(channel_id)d""", locals())
    context.commit_pending = True

def get_ready_hosts():
    """Return information about hosts that are ready to build.

    Hosts set the ready flag themselves
    Note: We ignore hosts that are late checking in (even if a host
        is busy with tasks, it should be checking in quite often).
    """
    c = context.cnx.cursor()
    fields = ('host.id','name','arches','task_load', 'capacity')
    aliases = ('id','name','arches','task_load', 'capacity')
    q = """
    SELECT %s FROM host
        JOIN sessions USING (user_id)
    WHERE enabled = TRUE AND ready = TRUE
        AND expired = FALSE
        AND master IS NULL
        AND update_time > NOW() - '5 minutes'::interval
    """ % ','.join(fields)
    # XXX - magic number in query
    c.execute(q)
    hosts = [dict(zip(aliases,row)) for row in c.fetchall()]
    for host in hosts:
        q = """SELECT channel_id FROM host_channels WHERE host_id=%(id)s"""
        c.execute(q,host)
        host['channels'] = [row[0] for row in c.fetchall()]
    return hosts

def get_all_arches():
    """Return a list of all (canonical) arches available from hosts"""
    ret = {}
    for (arches,) in _fetchMulti('SELECT arches FROM host', {}):
        for arch in arches.split():
            #in a perfect world, this list would only include canonical
            #arches, but not all admins will undertand that.
            ret[koji.canonArch(arch)] = 1
    return ret.keys()

def get_active_tasks():
    """Return data on tasks that are yet to be run"""
    c = context.cnx.cursor()
    fields = ['id','state','channel_id','host_id','arch']
    q = """
    SELECT %s FROM task
    WHERE state IN (%%(FREE)s,%%(ASSIGNED)s)
    ORDER BY priority,create_time
    LIMIT 100
    """ % ','.join(fields)
    c.execute(q,koji.TASK_STATES)
    return [dict(zip(fields,row)) for row in c.fetchall()]

def get_task_descendents(task, childMap=None, request=False):
    if childMap == None:
        childMap = {}
    children = task.getChildren(request=request)
    children.sort(lambda a, b: cmp(a['id'], b['id']))
    # xmlrpclib requires dict keys to be strings
    childMap[str(task.id)] = children
    for child in children:
        get_task_descendents(Task(child['id']), childMap, request)
    return childMap

def maven_tag_packages(taginfo, event_id):
    """
    Get Maven builds associated with the given tag, following inheritance.
    For any parent tags where 'maven_include_all' is true, include all tagged
    builds, not just the latest.  If there are multiple releases of the same
    Maven groupId-artifactId-version, only take the latest release.
    """
    logger = logging.getLogger("koji.hub.repo_init")
    if not taginfo['maven_support']:
        return []

    tag_id = taginfo['id']
    # Get the latest Maven builds using the normal build resolution logic
    builds = readTaggedBuilds(tag_id, event=event_id, inherit=True, latest=True, maven_only=True)

    taglist = [tag_id]
    taglist += [t['parent_id'] for t in readFullInheritance(tag_id, event=event_id)]
    # Check if any tag in the inheritance hierarchy have maven_include_all == True
    # If so, pull in all packages directly tagged into that tag as well
    for maven_tag_id in taglist:
        maven_tag = get_tag(maven_tag_id, strict=True)
        if maven_tag['maven_include_all']:
            logger.info('Including all packages in %s' % maven_tag['name'])
            builds.extend(readTaggedBuilds(maven_tag['id'], event=event_id, inherit=False, latest=False, maven_only=True))

    seen = {}
    results = []
    # Since a Maven repo structure only has room for one version of a given groupId-artifactId, keep the
    # first version found via the inheritance/tag-date mechanism, and skip all the rest
    for build in builds:
        maven_info = {'group_id': build['maven_group_id'],
                      'artifact_id': build['maven_artifact_id'],
                      'version': build['maven_version']}
        maven_label = koji.mavenLabel(maven_info)
        if seen.has_key(maven_label):
            logger.info('Skipping duplicate Maven package: %s, build ID: %i' % (maven_label, build['id']))
            continue
        else:
            results.append(build)
            seen[maven_label] = True
    return results

def repo_init(tag, with_src=False, with_debuginfo=False, event=None):
    """Create a new repo entry in the INIT state, return full repo data

    Returns a dictionary containing
        repo_id, event_id
    """
    logger = logging.getLogger("koji.hub.repo_init")
    state = koji.REPO_INIT
    tinfo = get_tag(tag, strict=True, event=event)
    tag_id = tinfo['id']
    repo_arches = {}
    if tinfo['arches']:
        for arch in tinfo['arches'].split():
            repo_arches[koji.canonArch(arch)] = 1
    repo_id = _singleValue("SELECT nextval('repo_id_seq')")
    if event is None:
        event_id = _singleValue("SELECT get_event()")
    else:
        #make sure event is valid
        q = "SELECT time FROM events WHERE id=%(event)s"
        event_time = _singleValue(q, locals(), strict=True)
        event_id = event
    q = """INSERT INTO repo(id, create_event, tag_id, state)
    VALUES(%(repo_id)s, %(event_id)s, %(tag_id)s, %(state)s)"""
    _dml(q,locals())
    # Need to pass event_id because even though this is a single transaction,
    # it is possible to see the results of other committed transactions
    rpms, builds = readTaggedRPMS(tag_id, event=event_id, inherit=True, latest=True)
    groups = readTagGroups(tag_id, event=event_id, inherit=True)
    blocks = [pkg for pkg in readPackageList(tag_id, event=event_id, inherit=True).values() \
                  if pkg['blocked']]
    repodir = koji.pathinfo.repo(repo_id, tinfo['name'])
    os.makedirs(repodir)  #should not already exist
    #index builds
    builds = dict([[build['build_id'],build] for build in builds])
    #index the packages by arch
    packages = {}
    for repoarch in repo_arches:
        packages.setdefault(repoarch, [])
    for rpminfo in rpms:
        if (rpminfo['name'].endswith('-debuginfo') or rpminfo['name'].endswith('-debuginfo-common')) \
                and not with_debuginfo:
            continue
        arch = rpminfo['arch']
        repoarch = koji.canonArch(arch)
        if arch == 'src':
            if not with_src:
                continue
        elif arch == 'noarch':
            pass
        elif repoarch not in repo_arches:
            # Do not create a repo for arches not in the arch list for this tag
            continue
        build = builds[rpminfo['build_id']]
        rpminfo['path'] = "%s/%s" % (koji.pathinfo.build(build), koji.pathinfo.rpm(rpminfo))
        if not os.path.exists(rpminfo['path']):
            logger.warn("Error: no such file: %(path)s" % rpminfo)
            continue
        packages.setdefault(repoarch,[]).append(rpminfo)
    #generate comps and groups.spec
    groupsdir = "%s/groups" % (repodir)
    koji.ensuredir(groupsdir)
    comps = koji.generate_comps(groups, expand_groups=True)
    fo = file("%s/comps.xml" % groupsdir,'w')
    fo.write(comps)
    fo.close()

    if tinfo['maven_support']:
        maven_builds = dict([(build['id'], build) for build in maven_tag_packages(tinfo, event_id)])
    
    #link packages
    for arch in packages.iterkeys():
        if arch in ['src','noarch']:
            continue
            # src and noarch special-cased -- see below
        archdir = os.path.join(repodir, arch)
        koji.ensuredir(archdir)
        pkglist = file(os.path.join(repodir, arch, 'pkglist'), 'w')
        logger.info("Creating package list for %s" % arch)
        for rpminfo in packages[arch]:
            pkglist.write(rpminfo['path'].split(os.path.join(koji.pathinfo.topdir, 'packages/'))[1] + '\n')
        #noarch packages
        for rpminfo in packages.get('noarch',[]):
            pkglist.write(rpminfo['path'].split(os.path.join(koji.pathinfo.topdir, 'packages/'))[1] + '\n')
        # srpms
        if with_src:
            srpmdir = "%s/%s" % (repodir,'src')
            koji.ensuredir(srpmdir)
            for rpminfo in packages.get('src',[]):
                pkglist.write(rpminfo['path'].split(os.path.join(koji.pathinfo.topdir, 'packages/'))[1] + '\n')
        pkglist.close()
        #write list of blocked packages
        blocklist = file(os.path.join(repodir, arch, 'blocklist'), 'w')
        logger.info("Creating blocked list for %s" % arch)
        for pkg in blocks:
            blocklist.write(pkg['package_name'])
            blocklist.write('\n')
        blocklist.close()

    # if using an external repo, make sure we've created a directory and pkglist for
    # every arch in the taglist, or any packages of that arch in the external repo
    # won't be processed
    if get_external_repo_list(tinfo['id'], event=event_id):
        for arch in repo_arches:
            pkglist = os.path.join(repodir, arch, 'pkglist')
            if not os.path.exists(pkglist):
                logger.info("Creating missing package list for %s" % arch)
                koji.ensuredir(os.path.dirname(pkglist))
                pkglist_fo = file(pkglist, 'w')
                pkglist_fo.close()
                blocklist = file(os.path.join(repodir, arch, 'blocklist'), 'w')
                logger.info("Creating missing blocked list for %s" % arch)
                for pkg in blocks:
                    blocklist.write(pkg['package_name'])
                    blocklist.write('\n')
                blocklist.close()

    if tinfo['maven_support']:
        artifact_dirs = {}
        seen = {}
        for build in maven_builds.itervalues():
            maven_info = {'group_id': build['maven_group_id'],
                          'artifact_id': build['maven_artifact_id'],
                          'version': build['maven_version']}
            _populate_maven_repodir(build, maven_info, repodir, artifact_dirs)
            seen[koji.mavenLabel(maven_info)] = True
            # also need to check for archives created by the same build but with a different
            # (group_id, artifact_id, version)
            for archive_info in list_archives(buildID=build['id'], type='maven'):
                if archive_info['group_id'] != maven_info['group_id'] or \
                        archive_info['artifact_id'] != maven_info['artifact_id'] or \
                        archive_info['version'] != maven_info['version']:
                    if not seen.get(koji.mavenLabel(archive_info)):
                        # multiple archives may have the same maven info, so filter out duplicates
                        _populate_maven_repodir(build, archive_info, repodir, artifact_dirs)
                        seen[koji.mavenLabel(archive_info)] = True
        for artifact_dir, artifacts in artifact_dirs.iteritems():
            _write_maven_repo_metadata(artifact_dir, artifacts)

    return [repo_id, event_id]

def _populate_maven_repodir(buildinfo, maveninfo, repodir, artifact_dirs):
    maven_pi = koji.PathInfo(topdir=repodir)
    srcdir = koji.pathinfo.mavenbuild(buildinfo, maveninfo)
    if not os.path.isdir(srcdir):
        # srcdir doesn't exist, so there's nothing to do
        return
    # trim the release from the Maven storage dir structure
    destdir = os.path.dirname(maven_pi.mavenbuild(buildinfo, maveninfo))
    koji.ensuredir(os.path.dirname(destdir))
    if not os.path.exists(destdir):
        os.symlink(srcdir, destdir)
        artifact_dirs.setdefault(os.path.dirname(destdir), []).append(maveninfo)

def _write_maven_repo_metadata(destdir, artifacts):
    # Sort the list so that the highest version number comes last.
    # group_id and artifact_id should be the same for all entries,
    # so we're really only comparing versions.
    artifacts.sort(cmp=lambda a, b: rpm.labelCompare((a['group_id'], a['artifact_id'], a['version']),
                                                     (b['group_id'], b['artifact_id'], b['version'])))
    artifactinfo = artifacts[-1]
    artifactinfo['timestamp'] = datetime.datetime.now().strftime('%Y%m%d%H%M%S')
    contents = """<?xml version="1.0"?>
<metadata>
  <groupId>%(group_id)s</groupId>
  <artifactId>%(artifact_id)s</artifactId>
  <versioning>
    <latest>%(version)s</latest>
    <release>%(version)s</release>
    <versions>
"""
    for artifact in artifacts:
        contents += """      <version>%(version)s</version>
""" % artifact
    contents += """    </versions>
    <lastUpdated>%(timestamp)s</lastUpdated>
  </versioning>
</metadata>
"""
    _generate_maven_metadata(artifactinfo, destdir, contents=contents)

def repo_set_state(repo_id, state, check=True):
    """Set repo state"""
    if check:
        # The repo states are sequential, going backwards makes no sense
        q = """SELECT state FROM repo WHERE id = %(repo_id)s FOR UPDATE"""
        oldstate = _singleValue(q,locals())
        if oldstate > state:
            raise koji.GenericError, "Invalid repo state transition %s->%s" \
                    % (oldstate,state)
    q = """UPDATE repo SET state=%(state)s WHERE id = %(repo_id)s"""
    _dml(q,locals())

def repo_info(repo_id, strict=False):
    fields = (
        ('repo.id', 'id'),
        ('repo.state', 'state'),
        ('repo.create_event', 'create_event'),
        ('events.time','creation_time'),  #for compatibility with getRepo
        ('EXTRACT(EPOCH FROM events.time)','create_ts'),
        ('repo.tag_id', 'tag_id'),
        ('tag.name', 'tag_name'),
    )
    q = """SELECT %s FROM repo
    JOIN tag ON tag_id=tag.id
    JOIN events ON repo.create_event = events.id
    WHERE repo.id = %%(repo_id)s""" % ','.join([f[0] for f in fields])
    return _singleRow(q, locals(), [f[1] for f in fields], strict=strict)

def repo_ready(repo_id):
    """Set repo state to ready"""
    repo_set_state(repo_id,koji.REPO_READY)

def repo_expire(repo_id):
    """Set repo state to expired"""
    repo_set_state(repo_id,koji.REPO_EXPIRED)

def repo_problem(repo_id):
    """Set repo state to problem"""
    repo_set_state(repo_id,koji.REPO_PROBLEM)

def repo_delete(repo_id):
    """Attempt to mark repo deleted, return number of references

    If the number of references is nonzero, no change is made"""
    #get a row lock on the repo
    q = """SELECT state FROM repo WHERE id = %(repo_id)s FOR UPDATE"""
    _singleValue(q,locals())
    references = repo_references(repo_id)
    if not references:
        repo_set_state(repo_id,koji.REPO_DELETED)
    return len(references)

def repo_expire_older(tag_id, event_id):
    """Expire repos for tag older than event"""
    st_ready = koji.REPO_READY
    st_expired = koji.REPO_EXPIRED
    q = """UPDATE repo SET state=%(st_expired)i
    WHERE tag_id = %(tag_id)i
        AND create_event < %(event_id)i
        AND state = %(st_ready)i"""
    _dml(q, locals())

def repo_references(repo_id):
    """Return a list of buildroots that reference the repo"""
    fields = ('id', 'host_id', 'create_event', 'state')
    q = """SELECT %s FROM buildroot WHERE repo_id=%%(repo_id)s
    AND retire_event IS NULL""" % ','.join(fields)
    #check results for bad states
    ret = []
    for data in _multiRow(q, locals(), fields):
        if data['state'] == koji.BR_STATES['EXPIRED']:
            log_error("Error: buildroot %(id)s expired, but has no retire_event" % data)
            continue
        ret.append(data)
    return ret

def get_active_repos():
    """Get data on all active repos

    This is a list of all the repos that the repo daemon needs to worry about.
    """
    fields = (
        ('repo.id', 'id'),
        ('repo.state', 'state'),
        ('repo.create_event', 'create_event'),
        ('EXTRACT(EPOCH FROM events.time)','create_ts'),
        ('repo.tag_id', 'tag_id'),
        ('tag.name', 'tag_name'),
    )
    st_deleted = koji.REPO_DELETED
    q = """SELECT %s FROM repo
    JOIN tag ON tag_id=tag.id
    JOIN events ON repo.create_event = events.id
    WHERE repo.state != %%(st_deleted)s""" % ','.join([f[0] for f in fields])
    return _multiRow(q, locals(), [f[1] for f in fields])

def tag_changed_since_event(event,taglist):
    """Report whether any changes since event affect any of the tags in list

    The function is used by the repo daemon to determine which of its repos
    are up to date.

    This function does not figure inheritance, the calling function should
    expand the taglist to include any desired inheritance.

    Returns: True or False
    """
    c = context.cnx.cursor()
    tables = (
        'tag_listing',
        'tag_inheritance',
        'tag_config',
        'tag_packages',
        'tag_external_repos',
        'group_package_listing',
        'group_req_listing',
        'group_config',
    )
    ret = {}
    for table in tables:
        q = """SELECT tag_id FROM %(table)s
        WHERE create_event > %%(event)s OR revoke_event > %%(event)s
        """ % locals()
        c.execute(q,locals())
        for (tag_id,) in c.fetchall():
            if tag_id in taglist:
                return True
    return False

def create_build_target(name, build_tag, dest_tag):
    """Create a new build target"""

    context.session.assertPerm('admin')

    # Does a target with this name already exist?
    if get_build_targets(info=name):
        raise koji.GenericError("A build target with the name '%s' already exists" % name)

    # Does the build tag exist?
    build_tag_object = get_tag(build_tag)
    if not build_tag_object:
        raise koji.GenericError("build tag '%s' does not exist" % build_tag)
    build_tag = build_tag_object['id']

    # Does the dest tag exist?
    dest_tag_object = get_tag(dest_tag)
    if not dest_tag_object:
        raise koji.GenericError("destination tag '%s' does not exist" % dest_tag)
    dest_tag = dest_tag_object['id']

    #build targets are versioned, so if the target has previously been deleted, it
    #is possible the name is in the system
    id = get_build_target_id(name,create=True)

    insert = """INSERT into build_target_config (build_target_id, build_tag, dest_tag)
    VALUES (%(id)d, %(build_tag)d, %(dest_tag)d)"""

    _dml(insert, locals())

def edit_build_target(buildTargetInfo, name, build_tag, dest_tag):
    """Set the build_tag and dest_tag of an existing build_target to new values"""
    context.session.assertPerm('admin')

    target = lookup_build_target(buildTargetInfo)
    if not target:
        raise koji.GenericError, 'invalid build target: %s' % buildTargetInfo

    buildTargetID = target['id']

    build_tag_object = get_tag(build_tag)
    if not build_tag_object:
        raise koji.GenericError, "build tag '%s' does not exist" % build_tag
    buildTagID = build_tag_object['id']

    dest_tag_object = get_tag(dest_tag)
    if not dest_tag_object:
        raise koji.GenericError, "destination tag '%s' does not exist" % dest_tag
    destTagID = dest_tag_object['id']

    if target['name'] != name:
        # Allow renaming, for parity with tags
        id = _singleValue("""SELECT id from build_target where name = %(name)s""",
                          locals(), strict=False)
        if id is not None:
            raise koji.GenericError, 'name "%s" is already taken by build target %i' % (name, id)

        rename = """UPDATE build_target
        SET name = %(name)s
        WHERE id = %(buildTargetID)i"""

        _dml(rename, locals())

    eventID = _singleValue("SELECT get_event()")

    update = """UPDATE build_target_config
    SET active = NULL,
    revoke_event = %(eventID)i
    WHERE build_target_id = %(buildTargetID)i
    AND active is true
    """

    insert = """INSERT INTO build_target_config
    (build_target_id, build_tag, dest_tag, create_event)
    VALUES
    (%(buildTargetID)i, %(buildTagID)i, %(destTagID)i, %(eventID)i)
    """

    _dml(update, locals())
    _dml(insert, locals())

def delete_build_target(buildTargetInfo):
    """Delete the build target with the given name.  If no build target
    exists, raise a GenericError."""
    context.session.assertPerm('admin')

    target = lookup_build_target(buildTargetInfo)
    if not target:
        raise koji.GenericError, 'invalid build target: %s' % buildTargetInfo

    targetID = target['id']

    #build targets are versioned, so we do not delete them from the db
    #instead we revoke the config entry
    delConfig = """UPDATE build_target_config
    SET active=NULL,revoke_event=get_event()
    WHERE build_target_id = %(targetID)i
    """

    _dml(delConfig, locals())

def get_build_targets(info=None, event=None, buildTagID=None, destTagID=None, queryOpts=None):
    """Return data on all the build targets

    provide event to query at a different time"""
    fields = (
        ('build_target.id', 'id'),
        ('build_tag', 'build_tag'),
        ('dest_tag', 'dest_tag'),
        ('build_target.name', 'name'),
        ('tag1.name', 'build_tag_name'),
        ('tag2.name', 'dest_tag_name'),
    )
    joins = ['build_target ON build_target_config.build_target_id = build_target.id',
             'tag AS tag1 ON build_target_config.build_tag = tag1.id',
             'tag AS tag2 ON build_target_config.dest_tag = tag2.id']
    clauses = [eventCondition(event)]

    if info:
        if isinstance(info, str):
            clauses.append('build_target.name = %(info)s')
        elif isinstance(info, int) or isinstance(info, long):
            clauses.append('build_target.id = %(info)i')
        else:
            raise koji.GenericError, 'invalid type for lookup: %s' % type(info)
    if buildTagID != None:
        clauses.append('build_tag = %(buildTagID)i')
    if destTagID != None:
        clauses.append('dest_tag = %(destTagID)i')

    query = QueryProcessor(columns=[f[0] for f in fields], aliases=[f[1] for f in fields],
                           tables=['build_target_config'], joins=joins, clauses=clauses,
                           values=locals(), opts=queryOpts)
    return query.execute()

def lookup_name(table,info,strict=False,create=False):
    """Find the id and name in the table associated with info.

    Info can be the name to look up, or if create is false it can
    be the id.

    Return value is a dict with keys id and name, or None
    If there is no match, then the behavior depends on the options. If strict,
    then an error is raised. If create, then the required entry is created and
    returned.

    table should be the name of a table with (unique) fields
        id INTEGER
        name TEXT
    Any other fields should have default values, otherwise the
    create option will fail.
    """
    fields = ('id','name')
    if isinstance(info, int) or isinstance(info, long):
        q="""SELECT id,name FROM %s WHERE id=%%(info)d""" % table
    elif isinstance(info, str):
        q="""SELECT id,name FROM %s WHERE name=%%(info)s""" % table
    else:
        raise koji.GenericError, 'invalid type for id lookup: %s' % type(info)
    ret = _singleRow(q,locals(),fields,strict=False)
    if ret is None:
        if strict:
            raise koji.GenericError, 'No such entry in table %s: %s' % (table, info)
        elif create:
            if not isinstance(info, str):
                raise koji.GenericError, 'Name must be a string'
            id = _singleValue("SELECT nextval('%s_id_seq')" % table, strict=True)
            q = """INSERT INTO %s(id,name) VALUES (%%(id)i,%%(info)s)""" % table
            _dml(q,locals())
            return {'id': id, 'name': info}
        else:
            return ret
    return ret

def get_id(table,info,strict=False,create=False):
    """Find the id in the table associated with info."""
    data = lookup_name(table,info,strict,create)
    if data is None:
        return data
    else:
        return data['id']

def get_tag_id(info,strict=False,create=False):
    """Get the id for tag"""
    return get_id('tag',info,strict,create)

def lookup_tag(info,strict=False,create=False):
    """Get the id,name for tag"""
    return lookup_name('tag',info,strict,create)

def get_perm_id(info,strict=False,create=False):
    """Get the id for a permission"""
    return get_id('permissions',info,strict,create)

def lookup_perm(info,strict=False,create=False):
    """Get the id,name for perm"""
    return lookup_name('permissions',info,strict,create)

def get_package_id(info,strict=False,create=False):
    """Get the id for a package"""
    return get_id('package',info,strict,create)

def lookup_package(info,strict=False,create=False):
    """Get the id,name for package"""
    return lookup_name('package',info,strict,create)

def get_channel_id(info,strict=False,create=False):
    """Get the id for a channel"""
    return get_id('channels',info,strict,create)

def lookup_channel(info,strict=False,create=False):
    """Get the id,name for channel"""
    return lookup_name('channels',info,strict,create)

def get_group_id(info,strict=False,create=False):
    """Get the id for a group"""
    return get_id('groups',info,strict,create)

def lookup_group(info,strict=False,create=False):
    """Get the id,name for group"""
    return lookup_name('groups',info,strict,create)

def get_build_target_id(info,strict=False,create=False):
    """Get the id for a build target"""
    return get_id('build_target',info,strict,create)

def lookup_build_target(info,strict=False,create=False):
    """Get the id,name for build target"""
    return lookup_name('build_target',info,strict,create)

def create_tag(name, parent=None, arches=None, perm=None, locked=False, maven_support=False, maven_include_all=False):
    """Create a new tag"""

    context.session.assertPerm('admin')

    #see if there is already a tag by this name (active)
    if get_tag(name):
        raise koji.GenericError("A tag with the name '%s' already exists" % name)

    # Does the parent exist?
    if parent:
        parent_tag = get_tag(parent)
        parent_id = parent_tag['id']
        if not parent_tag:
            raise koji.GenericError("Parent tag '%s' could not be found" % parent)
    else:
        parent_id = None

    #there may already be an id for a deleted tag, this will reuse it
    tag_id = get_tag_id(name,create=True)

    q = """INSERT INTO tag_config (tag_id,arches,perm_id,locked,maven_support,maven_include_all)
    VALUES (%(tag_id)i,%(arches)s,%(perm)s,%(locked)s,%(maven_support)s,%(maven_include_all)s)"""
    _dml(q, locals())

    if parent_id:
        data = {'parent_id': parent_id,
                'priority': 0,
                'maxdepth': None,
                'intransitive': False,
                'noconfig': False,
                'pkg_filter': ''}
        writeInheritanceData(tag_id, data)

    return tag_id

def get_tag(tagInfo,strict=False,event=None):
    """Get tag information based on the tagInfo.  tagInfo may be either
    a string (the tag name) or an int (the tag ID).
    Returns a map containing the following keys:

    - id
    - name
    - perm_id (may be null)
    - arches (may be null)
    - locked
    - maven_support
    - maven_include_all

    If there is no tag matching the given tagInfo, and strict is False,
    return None.  If strict is True, raise a GenericError.

    Note that in order for a tag to 'exist', it must have an active entry
    in tag_config. A tag whose name appears in the tag table but has no
    active tag_config entry is considered deleted.
    """
    fields = ('id', 'name', 'perm_id', 'arches', 'locked', 'maven_support', 'maven_include_all')
    q = """SELECT %s FROM tag_config
    JOIN tag ON tag_config.tag_id = tag.id
    WHERE %s
        AND  """ % (', '.join(fields), eventCondition(event))
    if isinstance(tagInfo, int):
        q += """tag.id = %(tagInfo)i"""
    elif isinstance(tagInfo, str):
        q += """tag.name = %(tagInfo)s"""
    else:
        raise koji.GenericError, 'invalid type for tagInfo: %s' % type(tagInfo)
    result = _singleRow(q,locals(),fields)
    if not result:
        if strict:
            raise koji.GenericError, "Invalid tagInfo: %r" % tagInfo
        return None
    return result

def edit_tag(tagInfo, **kwargs):
    """Edit information for an existing tag.

    tagInfo specifies the tag to edit
    fields changes are provided as keyword arguments:
        name: rename the tag
        arches: change the arch list
        locked: lock or unlock the tag
        perm: change the permission requirement
        maven_support: whether Maven repos should be generated for the tag
        maven_include_all: include every build in this tag (including multiple
                           versions of the same package) in the Maven repo
    """

    context.session.assertPerm('admin')

    tag = get_tag(tagInfo, strict=True)
    if kwargs.has_key('perm'):
        if kwargs['perm'] is None:
            kwargs['perm_id'] = None
        else:
            kwargs['perm_id'] = get_perm_id(kwargs['perm'],strict=True)

    name = kwargs.get('name')
    if name and tag['name'] != name:
        #attempt to update tag name
        #XXX - I'm not sure we should allow this sort of renaming anyway.
        # while I can see the convenience, it is an untracked change (granted
        # a cosmetic one). The more versioning-friendly way would be to create
        # a new tag with duplicate data and revoke the old tag. This is more
        # of a pain of course :-/  -mikem
        values = {
            'name': name,
            'tagID': tag['id']
            }
        q = """SELECT id FROM tag WHERE name=%(name)s"""
        id = _singleValue(q,values,strict=False)
        if id is not None:
            #new name is taken
            raise koji.GenericError, "Name %s already taken by tag %s" % (name,id)
        update = """UPDATE tag
        SET name = %(name)s
        WHERE id = %(tagID)i"""
        _dml(update, values)

    #check for changes
    data = tag.copy()
    changed = False
    for key in ('perm_id','arches','locked','maven_support','maven_include_all'):
        if kwargs.has_key(key) and data[key] != kwargs[key]:
            changed = True
            data[key] = kwargs[key]
    if not changed:
        return

    #use the same event for both
    data['event_id'] = _singleValue("SELECT get_event()")

    update = """UPDATE tag_config
    SET active = null,
        revoke_event = %(event_id)i
    WHERE tag_id = %(id)i
      AND active is true"""
    _dml(update, data)

    insert = """INSERT INTO tag_config
    (tag_id, arches, perm_id, locked, maven_support, maven_include_all, create_event)
    VALUES
    (%(id)i, %(arches)s, %(perm_id)s, %(locked)s, %(maven_support)s, %(maven_include_all)s, %(event_id)i)"""
    _dml(insert, data)

def old_edit_tag(tagInfo, name, arches, locked, permissionID):
    """Edit information for an existing tag."""
    return edit_tag(tagInfo, name=name, arches=arches, locked=locked,
                    perm_id=permissionID)


def delete_tag(tagInfo):
    """Delete the specified tag."""

    context.session.assertPerm('admin')

    #We do not ever DELETE tag data. It is versioned -- we revoke it instead.

    def _tagDelete(tableName, value, event, columnName='tag_id'):
        delete = """UPDATE %(tableName)s SET active=NULL,revoke_event=%%(event)i
        WHERE %(columnName)s = %%(value)i AND active = TRUE""" % locals()
        _dml(delete, locals())

    tag = get_tag(tagInfo)
    tagID = tag['id']
    #all these updates are a single transaction, so we use the same event
    eventID = _singleValue("SELECT get_event()")

    _tagDelete('tag_config', tagID, eventID)
    #technically, to 'delete' the tag we only have to revoke the tag_config entry
    #these remaining revocations are more for cleanup.
    _tagDelete('tag_inheritance', tagID, eventID)
    _tagDelete('tag_inheritance', tagID, eventID, 'parent_id')
    _tagDelete('build_target_config', tagID, eventID, 'build_tag')
    _tagDelete('build_target_config', tagID, eventID, 'dest_tag')
    _tagDelete('tag_listing', tagID, eventID)
    _tagDelete('tag_packages', tagID, eventID)
    _tagDelete('tag_external_repos', tagID, eventID)
    _tagDelete('group_config', tagID, eventID)
    _tagDelete('group_req_listing', tagID, eventID)
    _tagDelete('group_package_listing', tagID, eventID)
    # note: we do not delete the entry in the tag table (we can't actually, it
    # is still referenced by the revoked rows).
    # note: there is no need to do anything with the repo entries that reference tagID

def get_external_repo_id(info, strict=False, create=False):
    """Get the id for a build target"""
    return get_id('external_repo', info, strict, create)

def create_external_repo(name, url):
    """Create a new external repo with the given name and url.
    Return a map containing the id, name, and url
    of the new repo."""

    context.session.assertPerm('admin')

    if get_external_repos(info=name):
        raise koji.GenericError, 'An external repo named "%s" already exists' % name

    id = get_external_repo_id(name, create=True)
    if not url.endswith('/'):
        # Ensure the url always ends with /
        url += '/'
    values = {'id': id, 'name': name, 'url': url}
    insert = """INSERT INTO external_repo_config (external_repo_id, url) VALUES (%(id)i, %(url)s)"""
    _dml(insert, values)
    return values

def get_external_repos(info=None, url=None, event=None, queryOpts=None):
    """Get a list of external repos.  If info is not None it may be a
    string (name) or an integer (id).
    If url is not None, filter the list of repos to those matching the
    given url."""
    fields = ['id', 'name', 'url']
    tables = ['external_repo']
    joins = ['external_repo_config ON external_repo_id = id']
    clauses = [eventCondition(event)]
    if info is not None:
        if isinstance(info, str):
            clauses.append('name = %(info)s')
        elif isinstance(info, (int, long)):
            clauses.append('id = %(info)i')
        else:
            raise koji.GenericError, 'invalid type for lookup: %s' % type(info)
    if url:
        clauses.append('url = %(url)s')

    query = QueryProcessor(columns=fields, tables=tables,
                           joins=joins, clauses=clauses,
                           values=locals(), opts=queryOpts)
    return query.execute()

def get_external_repo(info, strict=False, event=None):
    """Get information about a single external repo.
    info can either be a string (name) or an integer (id).
    Returns a map containing the id, name, and url of the
    repo.  If strict is True and no external repo has the
    given name or id, raise an error."""
    repos = get_external_repos(info, event=event)
    if repos:
        return repos[0]
    else:
        if strict:
            raise koji.GenericError, 'invalid repo info: %s' % info
        else:
            return None

def edit_external_repo(info, name=None, url=None):
    """Edit an existing external repo"""

    context.session.assertPerm('admin')

    repo = get_external_repo(info, strict=True)
    repo_id = repo['id']

    if name and name != repo['name']:
        existing_id = _singleValue("""SELECT id FROM external_repo WHERE name = %(name)s""",
                                   locals(), strict=False)
        if existing_id is not None:
            raise koji.GenericError, 'name "%s" is already taken by external repo %i' % (name, existing_id)

        rename = """UPDATE external_repo SET name = %(name)s WHERE id = %(repo_id)i"""
        _dml(rename, locals())

    if url and url != repo['url']:
        if not url.endswith('/'):
            # Ensure the url always ends with /
            url += '/'
        event_id = _singleValue("SELECT get_event()")

        update = """UPDATE external_repo_config
        SET active = NULL, revoke_event = %(event_id)i
        WHERE external_repo_id = %(repo_id)i
        AND active is true"""

        insert = """INSERT INTO external_repo_config
        (external_repo_id, url, create_event)
        VALUES
        (%(repo_id)i, %(url)s, %(event_id)i)"""

        _dml(update, locals())
        _dml(insert, locals())

def delete_external_repo(info):
    """Delete an external repo"""

    context.session.assertPerm('admin')

    repo = get_external_repo(info, strict=True)
    repo_id = repo['id']

    for tag_repo in get_tag_external_repos(repo_info=repo['id']):
        remove_external_repo_from_tag(tag_info=tag_repo['tag_id'],
                                      repo_info=repo_id)

    update = """UPDATE external_repo_config
    SET active = null, revoke_event = get_event()
    WHERE external_repo_id = %(repo_id)i
    AND active = true"""

    _dml(update, locals())

def add_external_repo_to_tag(tag_info, repo_info, priority, event=None):
    """Add an external repo to a tag"""

    context.session.assertPerm('admin')

    tag = get_tag(tag_info, strict=True)
    tag_id = tag['id']
    repo = get_external_repo(repo_info, strict=True)
    repo_id = repo['id']

    tag_repos = get_tag_external_repos(tag_info=tag_id)
    if [tr for tr in tag_repos if tr['external_repo_id'] == repo_id]:
        raise koji.GenericError, 'tag %s already associated with external repo %s' % \
            (tag['name'], repo['name'])
    if [tr for tr in tag_repos if tr['priority'] == priority]:
        raise koji.GenericError, 'tag %s already associated with an external repo at priority %i' % \
            (tag['name'], priority)

    if event is None:
        event_id = _singleValue("SELECT get_event()")
    else:
        event_id = event

    insert = """INSERT INTO tag_external_repos
    (tag_id, external_repo_id, priority, create_event)
    VALUES
    (%(tag_id)i, %(repo_id)i, %(priority)i, %(event_id)i)"""

    _dml(insert, locals())

def remove_external_repo_from_tag(tag_info, repo_info, event=None):
    """Remove an external repo from a tag"""

    context.session.assertPerm('admin')

    tag = get_tag(tag_info, strict=True)
    tag_id = tag['id']
    repo = get_external_repo(repo_info, strict=True)
    repo_id = repo['id']

    if not get_tag_external_repos(tag_info=tag_id, repo_info=repo_id):
        raise koji.GenericError, 'external repo %s not associated with tag %s' % \
            (repo['name'], tag['name'])

    if event is None:
        event_id = _singleValue("SELECT get_event()")
    else:
        event_id = event

    update = """UPDATE tag_external_repos
    SET active = null, revoke_event=%(event_id)i
    WHERE tag_id = %(tag_id)i AND external_repo_id = %(repo_id)i
    AND active = true"""

    _dml(update, locals())

def edit_tag_external_repo(tag_info, repo_info, priority):
    """Edit a tag<->external repo association
    This allows you to update the priority without removing/adding the repo."""

    context.session.assertPerm('admin')

    tag = get_tag(tag_info, strict=True)
    tag_id = tag['id']
    repo = get_external_repo(repo_info, strict=True)
    repo_id = repo['id']

    tag_repos = get_tag_external_repos(tag_info=tag_id, repo_info=repo_id)
    if not tag_repos:
        raise koji.GenericError, 'external repo %s not associated with tag %s' % \
            (repo['name'], tag['name'])
    tag_repo = tag_repos[0]

    if priority != tag_repo['priority']:
        event_id = _singleValue("SELECT get_event()")
        remove_external_repo_from_tag(tag_id, repo_id, event=event_id)
        add_external_repo_to_tag(tag_id, repo_id, priority, event=event_id)

def get_tag_external_repos(tag_info=None, repo_info=None, event=None):
    """
    Get a list of tag<->external repo associations.

    Returns a map containing the following fields:
    tag_id
    tag_name
    external_repo_id
    external_repo_name
    url
    priority
    """
    tables = ['tag_external_repos']
    joins = ['tag ON tag_external_repos.tag_id = tag.id',
             'external_repo ON tag_external_repos.external_repo_id = external_repo.id',
             'external_repo_config ON external_repo.id = external_repo_config.external_repo_id']
    columns = ['tag.id', 'tag.name', 'external_repo.id', 'external_repo.name', 'url', 'priority']
    aliases = ['tag_id', 'tag_name', 'external_repo_id', 'external_repo_name', 'url', 'priority']

    clauses = [eventCondition(event, table='tag_external_repos'), eventCondition(event, table='external_repo_config')]
    if tag_info:
        tag = get_tag(tag_info, strict=True, event=event)
        tag_id = tag['id']
        clauses.append('tag.id = %(tag_id)i')
    if repo_info:
        repo = get_external_repo(repo_info, strict=True, event=event)
        repo_id = repo['id']
        clauses.append('external_repo.id = %(repo_id)i')

    opts = {'order': 'priority'}

    query = QueryProcessor(tables=tables, joins=joins,
                           columns=columns, aliases=aliases,
                           clauses=clauses, values=locals(),
                           opts=opts)
    return query.execute()

def get_external_repo_list(tag_info, event=None):
    """
    Get an ordered list of all external repos associated with the tags in the
    hierarchy rooted at the specified tag.  External repos will be returned
    depth-first, and ordered by priority for each tag.  Duplicates will be
    removed.  Returns a list of maps containing the following fields:

    tag_id
    tag_name
    external_repo_id
    external_repo_name
    url
    priority
    """
    tag = get_tag(tag_info, strict=True, event=event)
    tag_list = [tag['id']]
    for parent in readFullInheritance(tag['id'], event):
        tag_list.append(parent['parent_id'])
    seen_repos = {}
    repos = []
    for tag_id in tag_list:
        for tag_repo in get_tag_external_repos(tag_info=tag_id, event=event):
            if not seen_repos.has_key(tag_repo['external_repo_id']):
                repos.append(tag_repo)
                seen_repos[tag_repo['external_repo_id']] = 1
    return repos

def get_user(userInfo=None,strict=False):
    """Return information about a user.  userInfo may be either a str
    (Kerberos principal) or an int (user id).  A map will be returned with the
    following keys:
      id: user id
      name: user name
      status: user status (int), may be null
      usertype: user type (int), 0 person, 1 for host, may be null
      krb_principal: the user's Kerberos principal"""
    if userInfo is None:
        userInfo = context.session.user_id
        #will still be None if not logged in
    fields = ('id', 'name', 'status', 'usertype', 'krb_principal')
    q = """SELECT %s FROM users WHERE""" % ', '.join(fields)
    if isinstance(userInfo, int) or isinstance(userInfo, long):
        q += """ id = %(userInfo)i"""
    elif isinstance(userInfo, str):
        q += """ (krb_principal = %(userInfo)s or name = %(userInfo)s)"""
    else:
        raise koji.GenericError, 'invalid type for userInfo: %s' % type(userInfo)
    return _singleRow(q,locals(),fields,strict=strict)

def find_build_id(X):
    if isinstance(X,int) or isinstance(X,long):
        return X
    elif isinstance(X,str):
        data = koji.parse_NVR(X)
    elif isinstance(X,dict):
        data = X
    else:
        raise koji.GenericError, "Invalid argument: %r" % X

    if not (data.has_key('name') and data.has_key('version') and
            data.has_key('release')):
        raise koji.GenericError, 'did not provide name, version, and release'

    c=context.cnx.cursor()
    q="""SELECT build.id FROM build JOIN package ON build.pkg_id=package.id
    WHERE package.name=%(name)s AND build.version=%(version)s
    AND build.release=%(release)s
    """
    # contraints should ensure this is unique
    #log_error(koji.db._quoteparams(q,data))
    c.execute(q,data)
    r=c.fetchone()
    #log_error("%r" % r )
    if not r:
        return None
    return r[0]

def get_build(buildInfo, strict=False):
    """Return information about a build.  buildID may be either
    a int ID, a string NVR, or a map containing 'name', 'version'
    and 'release.  A map will be returned containing the following
    keys:
      id: build ID
      package_id: ID of the package built
      package_name: name of the package built
      version
      release
      epoch
      nvr
      state
      task_id: ID of the task that kicked off the build
      owner_id: ID of the user who kicked off the build
      owner_name: name of the user who kicked off the build
      creation_event_id: id of the create_event
      creation_time: time the build was created (text)
      creation_ts: time the build was created (epoch)
      completion_time: time the build was completed (may be null)
      completion_ts: time the build was completed (epoch, may be null)

    If there is no build matching the buildInfo given, and strict is specified,
    raise an error.  Otherwise return None.
    """
    buildID = find_build_id(buildInfo)
    if buildID == None:
        if strict:
            raise koji.GenericError, 'No matching build found: %s' % buildInfo
        else:
            return None

    fields = (('build.id', 'id'), ('build.version', 'version'), ('build.release', 'release'),
              ('build.epoch', 'epoch'), ('build.state', 'state'), ('build.completion_time', 'completion_time'),
              ('build.task_id', 'task_id'), ('events.id', 'creation_event_id'), ('events.time', 'creation_time'),
              ('package.id', 'package_id'), ('package.name', 'package_name'), ('package.name', 'name'),
              ("package.name || '-' || build.version || '-' || build.release", 'nvr'),
              ('EXTRACT(EPOCH FROM events.time)','creation_ts'),
              ('EXTRACT(EPOCH FROM build.completion_time)','completion_ts'),
              ('users.id', 'owner_id'), ('users.name', 'owner_name'))
    query = """SELECT %s
    FROM build
    JOIN events ON build.create_event = events.id
    JOIN package on build.pkg_id = package.id
    JOIN users on build.owner = users.id
    WHERE build.id = %%(buildID)i""" % ', '.join([pair[0] for pair in fields])

    c = context.cnx.cursor()
    c.execute(query, locals())
    result = c.fetchone()

    if not result:
        if strict:
            raise koji.GenericError, 'No matching build found: %s' % buildInfo
        else:
            return None
    else:
        ret = dict(zip([pair[1] for pair in fields], result))
        return ret

def get_rpm(rpminfo, strict=False, multi=False):
    """Get information about the specified RPM

    rpminfo may be any one of the following:
    - a int ID
    - a string N-V-R.A
    - a string N-V-R.A@location
    - a map containing 'name', 'version', 'release', and 'arch'
      (and optionally 'location')

    If specified, location should match the name of an external repo

    A map will be returned, with the following keys:
    - id
    - name
    - version
    - release
    - arch
    - epoch
    - payloadhash
    - size
    - buildtime
    - build_id
    - buildroot_id
    - external_repo_id
    - external_repo_name

    If there is no RPM with the given ID, None is returned, unless strict
    is True in which case an exception is raised

    If more than one RPM matches, and multi is True, then a list of results is
    returned. If multi is False, a single match is returned (an internal one if
    possible).
    """
    fields = (
        ('rpminfo.id', 'id'),
        ('build_id', 'build_id'),
        ('buildroot_id', 'buildroot_id'),
        ('rpminfo.name', 'name'),
        ('version', 'version'),
        ('release', 'release'),
        ('epoch', 'epoch'),
        ('arch', 'arch'),
        ('external_repo_id', 'external_repo_id'),
        ('external_repo.name', 'external_repo_name'),
        ('payloadhash', 'payloadhash'),
        ('size', 'size'),
        ('buildtime', 'buildtime'),
        )
    # we can look up by id or NVRA
    data = None
    if isinstance(rpminfo,(int,long)):
        data = {'id': rpminfo}
    elif isinstance(rpminfo,str):
        data = koji.parse_NVRA(rpminfo)
    elif isinstance(rpminfo,dict):
        data = rpminfo.copy()
    else:
        raise koji.GenericError, "Invalid argument: %r" % rpminfo
    clauses = []
    if data.has_key('id'):
        clauses.append("rpminfo.id=%(id)s")
    else:
        clauses.append("""rpminfo.name=%(name)s AND version=%(version)s
        AND release=%(release)s AND arch=%(arch)s""")
    retry = False
    if data.has_key('location'):
        data['external_repo_id'] = get_external_repo_id(data['location'], strict=True)
        clauses.append("""external_repo_id = %(external_repo_id)i""")
    elif not multi:
        #try to match internal first, otherwise first matching external
        retry = True  #if no internal match
        orig_clauses = list(clauses)  #copy
        clauses.append("""external_repo_id = 0""")

    joins = ['external_repo ON rpminfo.external_repo_id = external_repo.id']

    query = QueryProcessor(columns=[f[0] for f in fields], aliases=[f[1] for f in fields],
                           tables=['rpminfo'], joins=joins, clauses=clauses,
                           values=data)
    if multi:
        return query.execute()
    ret = query.executeOne()
    if ret:
        return ret
    if retry:
        #at this point we have just an NVRA with no internal match. Open it up to externals
        query.clauses = orig_clauses
        ret = query.executeOne()
    if not ret:
        if strict:
            raise koji.GenericError, "No such rpm: %r" % data
        return None
    return ret

def list_rpms(buildID=None, buildrootID=None, componentBuildrootID=None, hostID=None, arches=None, queryOpts=None):
    """List RPMS.  If buildID and/or buildrootID are specified,
    restrict the list of RPMs to only those RPMs that are part of that
    build, or were built in that buildroot.  If componentBuildrootID is specified,
    restrict the list to only those RPMs that will get pulled into that buildroot
    when it is used to build another package.  A list of maps is returned, each map
    containing the following keys:

    - id
    - name
    - version
    - release
    - nvr (synthesized for sorting purposes)
    - arch
    - epoch
    - payloadhash
    - size
    - buildtime
    - build_id
    - buildroot_id
    - external_repo_id
    - external_repo_name

    If componentBuildrootID is specified, two additional keys will be included:
    - component_buildroot_id
    - is_update

    If no build has the given ID, or the build generated no RPMs,
    an empty list is returned."""
    fields = [('rpminfo.id', 'id'), ('rpminfo.name', 'name'), ('rpminfo.version', 'version'),
              ('rpminfo.release', 'release'),
              ("rpminfo.name || '-' || rpminfo.version || '-' || rpminfo.release", 'nvr'),
              ('rpminfo.arch', 'arch'),
              ('rpminfo.epoch', 'epoch'), ('rpminfo.payloadhash', 'payloadhash'),
              ('rpminfo.size', 'size'), ('rpminfo.buildtime', 'buildtime'),
              ('rpminfo.build_id', 'build_id'), ('rpminfo.buildroot_id', 'buildroot_id'),
              ('rpminfo.external_repo_id', 'external_repo_id'),
              ('external_repo.name', 'external_repo_name'),
             ]
    joins = ['external_repo ON rpminfo.external_repo_id = external_repo.id']
    clauses = []

    if buildID != None:
        clauses.append('rpminfo.build_id = %(buildID)i')
    if buildrootID != None:
        clauses.append('rpminfo.buildroot_id = %(buildrootID)i')
    if componentBuildrootID != None:
        fields.append(('buildroot_listing.buildroot_id as component_buildroot_id',
                       'component_buildroot_id'))
        fields.append(('buildroot_listing.is_update', 'is_update'))
        joins.append('buildroot_listing ON rpminfo.id = buildroot_listing.rpm_id')
        clauses.append('buildroot_listing.buildroot_id = %(componentBuildrootID)i')
    if hostID != None:
        joins.append('buildroot ON rpminfo.buildroot_id = buildroot.id')
        clauses.append('buildroot.host_id = %(hostID)i')
    if arches != None:
        if isinstance(arches, list) or isinstance(arches, tuple):
            clauses.append('rpminfo.arch IN %(arches)s')
        elif isinstance(arches, str):
            clauses.append('rpminfo.arch = %(arches)s')
        else:
            raise koji.GenericError, 'invalid type for "arches" parameter: %s' % type(arches)

    query = QueryProcessor(columns=[f[0] for f in fields], aliases=[f[1] for f in fields],
                           tables=['rpminfo'], joins=joins, clauses=clauses,
                           values=locals(), opts=queryOpts)
    return query.execute()

def get_maven_build(buildInfo=None, mavenInfo=None, strict=False):
    """
    Retrieve Maven-specific information about a build.
    Either buildInfo or mavenInfo must be provided.
    buildInfo can be either a string (n-v-r) or an integer
    (build ID).  mavenInfo must be a map containing 'group_id',
    'artifact_id', and 'version.
    Returns a map containing the following keys:

    build_id: id of the build (integer)
    group_id: Maven groupId (string)
    artifact_id: Maven artifact_Id (string)
    version: Maven version (string)
    """
    fields = ('build_id', 'group_id', 'artifact_id', 'version')

    if buildInfo:
        build_id = find_build_id(buildInfo)
        if not build_id:
            if strict:
                raise koji.GenericError, 'No matching build found: %s' % buildInfo
            else:
                return None
        query = """SELECT %s
        FROM maven_builds
        WHERE build_id = %%(build_id)i""" % ', '.join(fields)
        return _singleRow(query, locals(), fields, strict)
    elif mavenInfo:
        query = """SELECT %s
        FROM maven_builds
        WHERE group_id = %%(group_id)s AND artifact_id = %%(artifact_id)s
          AND version = %%(version)s""" % ', '.join(fields)
        return _singleRow(query, mavenInfo, fields, strict)
    else:
        raise koji.GenericError, 'either buildInfo or mavenInfo must be specified'

def list_archives(buildID=None, buildrootID=None, componentBuildrootID=None, hostID=None, type=None,
                  filename=None, size=None, md5sum=None, queryOpts=None):
    """
    Retrieve information about archives.
    If buildID is not null it will restrict the list to archives built by the build with that ID.
    If buildrootID is not null it will restrict the list to archives built in the buildroot with that ID.
    If componentBuildrootID is not null it will restrict the list to archives that were present in the
      buildroot with that ID.
    If hostID is not null it will restrict the list to archives built on the host with that ID.
    If filename, size, and/or md5sum are not null it will filter the results to entries matching the provided values.

    Returns a list of maps containing the following keys:

    id: unique id of the archive file (integer)
    type_id: id of the archive type (Java jar, Solaris pkg, Windows exe, etc.) (integer)
    type_name: name of the archive type
    type_description: description of the archive
    type_extensions: valid extensions for the type
    build_id: id of the build that generated this archive (integer)
    buildroot_id: id of the buildroot where this archive was built (integer)
    filename: name of the archive (string)
    size: size of the archive (integer)
    md5sum: md5sum of the archive (string)

    If componentBuildrootID is specified, then the map will also contain the following key:
    project: whether the archive was pulled in as a project dependency, or as part of the 
             build environment setup (boolean)

    If 'type' is specified, then the archives listed will be limited
    those associated with additional metadata of the given type.
    Currently supported types are:

    maven

    If 'maven' is specified as a type, each returned map will contain
    these additional keys:

    group_id: Maven groupId (string)
    artifact_id: Maven artifactId (string)
    version: Maven version (string)

    If there are no archives matching the selection criteria,
    an empty list is returned.
    """
    values = {}
    
    tables = ['archiveinfo']
    joins = ['archivetypes on archiveinfo.type_id = archivetypes.id']
    columns = ['archiveinfo.id', 'archiveinfo.type_id', 'archiveinfo.build_id', 'archiveinfo.buildroot_id',
               'archiveinfo.filename', 'archiveinfo.size', 'archiveinfo.md5sum',
               'archivetypes.name', 'archivetypes.description', 'archivetypes.extensions']
    aliases = ['id', 'type_id', 'build_id', 'buildroot_id', 'filename', 'size', 'md5sum',
               'type_name', 'type_description', 'type_extensions']
    clauses = []

    if buildID is not None:
        clauses.append('build_id = %(build_id)i')
        values['build_id'] = buildID
    if buildrootID is not None:
        clauses.append('buildroot_id = %(buildroot_id)i')
        values['buildroot_id'] = buildrootID
    if componentBuildrootID is not None:
        joins.append('buildroot_archives on archiveinfo.id = buildroot_archives.archive_id')
        clauses.append('buildroot_archives.buildroot_id = %(component_buildroot_id)i')
        values['component_buildroot_id'] = componentBuildrootID
        columns.extend(['buildroot_archives.buildroot_id', 'buildroot_archives.project_dep'])
        aliases.extend(['component_buildroot_id', 'project'])
    if hostID is not None:
        joins.append('buildroot on archiveinfo.buildroot_id = buildroot.id')
        clauses.append('buildroot.host_id = %(host_id)i')
        values['host_id'] = hostID
        columns.append('buildroot.host_id')
        aliases.append('host_id')
    if filename is not None:
        clauses.append('filename = %(filename)s')
        values['filename'] = filename
    if size is not None:
        clauses.append('size = %(size)i')
        values['size'] = size
    if md5sum is not None:
        clauses.append('md5sum = %(md5sum)s')
        values['md5sum'] = md5sum

    if type is None:
        pass
    elif type == 'maven':
        joins.append('maven_archives ON archiveinfo.id = maven_archives.archive_id')
        columns.extend(['maven_archives.group_id', 'maven_archives.artifact_id', 'maven_archives.version'])
        aliases.extend(['group_id', 'artifact_id', 'version'])
    else:
        raise koji.GenericError, 'unsupported archive type: %s' % type

    return QueryProcessor(tables=tables, columns=columns, aliases=aliases, joins=joins,
                          clauses=clauses, values=values, opts=queryOpts).execute()

def get_archive(archive_id, strict=False):
    """
    Get information about the archive with the given ID.  Returns a map
    containing the following keys:

    id: unique id of the archive file (integer)
    type_id: id of the archive type (Java jar, Solaris pkg, Windows exe, etc.) (integer)
    build_id: id of the build that generated this archive (integer)
    buildroot_id: id of the buildroot where this archive was built (integer)
    filename: name of the archive (string)
    size: size of the archive (integer)
    md5sum: md5sum of the archive (string)
    """
    fields = ('id', 'type_id', 'build_id', 'buildroot_id', 'filename', 'size', 'md5sum')
    select = """SELECT %s FROM archiveinfo
    WHERE id = %%(archive_id)i""" % ', '.join(fields)
    return _singleRow(select, locals(), fields, strict=strict)

def get_maven_archive(archive_id):
    """
    Retrieve Maven-specific information about an archive.
    Returns a map containing the following keys:

    archive_id: id of the build (integer)
    group_id: Maven groupId (string)
    artifact_id: Maven artifact_Id (string)
    version: Maven version (string)
    """
    fields = ('archive_id', 'group_id', 'artifact_id', 'version')
    select = """SELECT %s FROM maven_archives
    WHERE archive_id = %%(archive_id)i""" % ', '.join(fields)
    return _singleRow(select, locals(), fields)

def _get_zipfile_list(archive_id, zippath):
    """
    Get a list of the entries in the zipfile located at zippath.
    Return a list of dicts, one per entry in the zipfile.  Each dict contains:
     - archive_id
     - name
     - size
    If the file does not exist, return an empty list.
    """
    result = []
    if not os.path.exists(zippath):
        return result
    archive = zipfile.ZipFile(zippath, 'r')
    for entry in archive.infolist():
        filename = koji.fixEncoding(entry.filename)
        size = entry.file_size
        result.append({'archive_id': archive_id,
                       'name': filename,
                       'size': size})
    archive.close()
    return result

def list_archive_files(archive_id, queryOpts=None):
    """
    Get information about the files contained in the archive with the given ID.
    Returns a list of maps with with following keys:

    archive_id: id of the archive the file is contained in (integer)
    name: name of the file (string)
    size: uncompressed size of the file (integer)
    """
    archive_info = get_archive(archive_id, strict=True)

    archive_type = get_archive_type(type_id=archive_info['type_id'], strict=True)
    if not archive_type['name'] in ('zip', 'jar'):
        # XXX support other archive types
        return _applyQueryOpts([], queryOpts)

    maven_info = get_maven_archive(archive_id)
    if not (archive_info and maven_info):
        # XXX support other archive types, when they exist
        return _applyQueryOpts([], queryOpts)

    build_info = get_build(archive_info['build_id'])
    if not build_info:
        return _applyQueryOpts([], queryOpts)

    file_path = os.path.join(koji.pathinfo.mavenbuild(build_info, maven_info),
                             archive_info['filename'])
    return _applyQueryOpts(_get_zipfile_list(archive_id, file_path), queryOpts)

def get_archive_file(archive_id, filename):
    """
    Get information about a file with the given filename
    contained in the archive with the given ID.
    Returns a map with with following keys:

    archive_id: id of the archive the file is contained in (integer)
    name: name of the file (string)
    size: uncompressed size of the file (integer)
    """
    files = list_archive_files(archive_id)
    for file_info in files:
        if file_info['name'] == filename:
            return file_info
    else:
        return None

def find_maven_archives(maven_info, filename=None, build_id=None, queryOpts=None):
    """
    Find information about the Maven archive associated with the
    given Maven info.

    If filename is not none, also filter by filename.
    if build_id is not none, also filter by build_id.

    maven_info is a dict that must contain 'group_id', 'artifact_id', and
    'version' fields.
    """
    values = maven_info.copy()
    tables = ('archiveinfo',)
    columns = ('archiveinfo.id', 'type_id', 'archivetypes.name', 'archiveinfo.build_id', 'buildroot_id', 'filename', 'size', 'md5sum')
    aliases = ('id', 'type_id', 'type_name', 'build_id', 'buildroot_id', 'filename', 'size', 'md5sum')
    joins = ('maven_builds ON archiveinfo.build_id = maven_builds.build_id',
             'archivetypes ON archiveinfo.type_id = archivetypes.id',
             'LEFT JOIN maven_archives ON archiveinfo.id = maven_archives.archive_id')
    clauses = ("""
         (maven_builds.group_id = %(group_id)s and
          maven_builds.artifact_id = %(artifact_id)s and
          maven_builds.version = %(version)s)
        OR
         (maven_archives.group_id = %(group_id)s and
          maven_archives.artifact_id = %(artifact_id)s and
          maven_archives.version = %(version)s)
 """,)
    if filename:
        clauses += ('archiveinfo.filename = %(filename)s',)
        values['filename'] = filename
    if build_id:
        clauses += ('archiveinfo.build_id = %(build_id)i',)
        values['build_id'] = build_id
    query = QueryProcessor(tables=tables, columns=columns, aliases=aliases,
                           joins=joins, clauses=clauses,
                           values=values,
                           opts=queryOpts)
    return query.execute()

def _fetchMulti(query, values):
    """Run the query and return all rows"""
    c = context.cnx.cursor()
    c.execute(query, values)
    results = c.fetchall()
    c.close()
    return results

def _fetchSingle(query, values, strict=False):
    """Run the query and return a single row

    If strict is true, raise an error if the query returns more or less than
    one row."""
    results = _fetchMulti(query, values)
    numRows = len(results)
    if numRows == 0:
        if strict:
            raise koji.GenericError, 'query returned no rows'
        else:
            return None
    elif strict and numRows > 1:
        raise koji.GenericError, 'multiple rows returned for a single row query'
    else:
        return results[0]

def _multiRow(query, values, fields):
    """Return all rows from "query".  Named query parameters
    can be specified using the "values" map.  Results will be returned
    as a list of maps.  Each map in the list will have a key for each
    element in the "fields" list.  If there are no results, an empty
    list will be returned."""
    return [dict(zip(fields, row)) for row in _fetchMulti(query, values)]

def _singleRow(query, values, fields, strict=False):
    """Return a single row from "query".  Named parameters can be
    specified using the "values" map.  The result will be returned as
    as map.  The map will have a key for each element in the "fields"
    list.  If more than one row is returned and "strict" is true, a
    GenericError will be raised.  If no rows are returned, and "strict"
    is True, a GenericError will be raised.  Otherwise None will be
    returned."""
    row = _fetchSingle(query, values, strict)
    if row:
        return dict(zip(fields, row))
    else:
        #strict enforced by _fetchSingle
        return None

def _singleValue(query, values=None, strict=True):
    """Perform a query that returns a single value.

    Note that unless strict is True a return value of None could mean either
    a single NULL value or zero rows returned."""
    if values is None:
        values = {}
    row = _fetchSingle(query, values, strict)
    if row:
        if strict and len(row) > 1:
            raise koji.GenericError, 'multiple fields returned for a single value query'
        return row[0]
    else:
        # don't need to check strict here, since that was already handled by _singleRow()
        return None

def _dml(operation, values):
    """Run an insert, update, or delete. Return number of rows affected"""
    c = context.cnx.cursor()
    c.execute(operation, values)
    ret = c.rowcount
    c.close()
    context.commit_pending = True
    return ret

def get_host(hostInfo, strict=False):
    """Get information about the given host.  hostInfo may be
    either a string (hostname) or int (host id).  A map will be returned
    containign the following data:

    - id
    - user_id
    - name
    - arches
    - task_load
    - capacity
    - ready
    - enabled
    """
    fields = ('id', 'user_id', 'name', 'arches', 'task_load',
              'capacity', 'ready', 'enabled')
    query = """SELECT %s FROM host
    WHERE """ % ', '.join(fields)
    if isinstance(hostInfo, int) or isinstance(hostInfo, long):
        query += """id = %(hostInfo)i"""
    elif isinstance(hostInfo, str):
        query += """name = %(hostInfo)s"""
    else:
        raise koji.GenericError, 'invalid type for hostInfo: %s' % type(hostInfo)

    return _singleRow(query, locals(), fields, strict)

def get_channel(channelInfo, strict=False):
    """Return information about a channel."""
    fields = ('id', 'name')
    query = """SELECT %s FROM channels
    WHERE """ % ', '.join(fields)
    if isinstance(channelInfo, int) or isinstance(channelInfo, long):
        query += """id = %(channelInfo)i"""
    elif isinstance(channelInfo, str):
        query += """name = %(channelInfo)s"""
    else:
        raise koji.GenericError, 'invalid type for channelInfo: %s' % type(channelInfo)

    return _singleRow(query, locals(), fields, strict)


def query_buildroots(hostID=None, tagID=None, state=None, rpmID=None, archiveID=None, taskID=None, buildrootID=None, queryOpts=None):
    """Return a list of matching buildroots

    Optional args:
        hostID - only buildroots on host.
        tagID - only buildroots for tag.
        state - only buildroots in state (may be a list)
        rpmID - only the buildroot the specified rpm was built in
        taskID - only buildroots associated with task.
    """
    fields = [('buildroot.id', 'id'), ('buildroot.arch', 'arch'), ('buildroot.state', 'state'),
              ('buildroot.dirtyness', 'dirtyness'), ('buildroot.task_id', 'task_id'),
              ('host.id', 'host_id'), ('host.name', 'host_name'),
              ('repo.id', 'repo_id'), ('repo.state', 'repo_state'),
              ('tag.id', 'tag_id'), ('tag.name', 'tag_name'),
              ('create_events.id', 'create_event_id'), ('create_events.time', 'create_event_time'),
              ('EXTRACT(EPOCH FROM create_events.time)','create_ts'),
              ('retire_events.id', 'retire_event_id'), ('retire_events.time', 'retire_event_time'),
              ('EXTRACT(EPOCH FROM retire_events.time)','retire_ts'),
              ('repo_create.id', 'repo_create_event_id'), ('repo_create.time', 'repo_create_event_time')]

    tables = ['buildroot']
    joins=['host ON host.id = buildroot.host_id',
           'repo ON repo.id = buildroot.repo_id',
           'tag ON tag.id = repo.tag_id',
           'events AS create_events ON create_events.id = buildroot.create_event',
           'LEFT OUTER JOIN events AS retire_events ON buildroot.retire_event = retire_events.id',
           'events AS repo_create ON repo_create.id = repo.create_event']

    clauses = []
    if buildrootID != None:
        if isinstance(buildrootID, list) or isinstance(buildrootID, tuple):
            clauses.append('buildroot.id IN %(buildrootID)s')
        else:
            clauses.append('buildroot.id = %(buildrootID)i')
    if hostID != None:
        clauses.append('host.id = %(hostID)i')
    if tagID != None:
        clauses.append('tag.id = %(tagID)i')
    if state != None:
        if isinstance(state, list) or isinstance(state, tuple):
            clauses.append('buildroot.state IN %(state)s')
        else:
            clauses.append('buildroot.state = %(state)i')
    if rpmID != None:
        joins.append('buildroot_listing ON buildroot.id = buildroot_listing.buildroot_id')
        fields.append(('buildroot_listing.is_update', 'is_update'))
        clauses.append('buildroot_listing.rpm_id = %(rpmID)i')
    if archiveID != None:
        joins.append('buildroot_archives ON buildroot.id = buildroot_archives.buildroot_id')
        clauses.append('buildroot_archives.archive_id = %(archiveID)i')
    if taskID != None:
        clauses.append('buildroot.task_id = %(taskID)i')

    query = QueryProcessor(columns=[f[0] for f in fields], aliases=[f[1] for f in fields],
                           tables=tables, joins=joins, clauses=clauses, values=locals(),
                           opts=queryOpts)
    return query.execute()

def get_buildroot(buildrootID, strict=False):
    """Return information about a buildroot.  buildrootID must be an int ID."""

    result = query_buildroots(buildrootID=buildrootID)
    if len(result) == 0:
        if strict:
            raise koji.GenericError, "No such buildroot: %r" % buildrootID
        else:
            return None
    if len(result) > 1:
        #this should be impossible
        raise koji.GenericError, "More that one buildroot with id: %i" % buildrootID
    return result[0]

def list_channels(hostID=None):
    """List channels.  If hostID is specified, only list
    channels associated with the host with that ID."""
    fields = ('id', 'name')
    query = """SELECT %s FROM channels
    """ % ', '.join(fields)
    if hostID != None:
        query += """JOIN host_channels ON channels.id = host_channels.channel_id
        WHERE host_channels.host_id = %(hostID)i"""
    return _multiRow(query, locals(), fields)

def new_package(name,strict=True):
    c = context.cnx.cursor()
    # TODO - table lock?
    # check for existing
    q = """SELECT id FROM package WHERE name=%(name)s"""
    c.execute(q,locals())
    row = c.fetchone()
    if row:
        (pkg_id,) = row
        if strict:
            raise koji.GenericError, "Package already exists [id %d]" % pkg_id
    else:
        q = """SELECT nextval('package_id_seq')"""
        c.execute(q)
        (pkg_id,) = c.fetchone()
        q = """INSERT INTO package (id,name) VALUES (%(pkg_id)s,%(name)s)"""
        context.commit_pending = True
        c.execute(q,locals())
    return pkg_id

def new_build(data):
    """insert a new build entry"""
    data = data.copy()
    if not data.has_key('pkg_id'):
        #see if there's a package name
        name = data.get('name')
        if not name:
            raise koji.GenericError, "No name or package id provided for build"
        data['pkg_id'] = new_package(name,strict=False)
    for f in ('version','release','epoch'):
        if not data.has_key(f):
            raise koji.GenericError, "No %s value for build" % f
    #provide a few default values
    data.setdefault('state',koji.BUILD_STATES['COMPLETE'])
    data.setdefault('completion_time', 'NOW')
    data.setdefault('owner',context.session.user_id)
    data.setdefault('task_id',None)
    #check for existing build
    # TODO - table lock?
    q="""SELECT id,state,task_id FROM build
    WHERE pkg_id=%(pkg_id)d AND version=%(version)s AND release=%(release)s
    FOR UPDATE"""
    row = _fetchSingle(q, data)
    if row:
        id, state, task_id = row
        st_desc = koji.BUILD_STATES[state]
        if st_desc == 'BUILDING':
            # check to see if this is the controlling task
            if data['state'] == state and data.get('task_id','') == task_id:
                #the controlling task must have restarted (and called initBuild again)
                return id
            raise koji.GenericError, "Build already in progress (task %d)" % task_id
            # TODO? - reclaim 'stale' builds (state=BUILDING and task_id inactive)
        if st_desc in ('FAILED','CANCELED'):
            #should be ok to replace
            update = """UPDATE build SET state=%(state)i,task_id=%(task_id)s,
            owner=%(owner)s,completion_time=%(completion_time)s,create_event=get_event()
            WHERE id = %(id)i"""
            data['id'] = id
            _dml(update, data)
            return id
        raise koji.GenericError, "Build already exists (id=%d, state=%s): %r" \
            % (id, st_desc, data)
    #insert the new data
    q="""
    INSERT INTO build (pkg_id,version,release,epoch,state,
            task_id,owner,completion_time)
    VALUES (%(pkg_id)s,%(version)s,%(release)s,%(epoch)s,
            %(state)s,%(task_id)s,%(owner)s,%(completion_time)s)
    """
    _dml(q, data)
    #return build_id
    q="""SELECT currval('build_id_seq')"""
    return _singleValue(q)

def check_noarch_rpms(basepath, rpms):
    """
    If rpms contains any noarch rpms with identical names,
    run rpmdiff against the duplicate rpms.
    Return the list of rpms with any duplicate entries removed (only
    the first entry will be retained).
    """
    result = []
    noarch_rpms = {}
    for relpath in rpms:
        if relpath.endswith('.noarch.rpm'):
            filename = os.path.basename(relpath)
            if noarch_rpms.has_key(filename):
                # duplicate found, add it to the duplicate list
                # but not the result list
                noarch_rpms[filename].append(relpath)
            else:
                noarch_rpms[filename] = [relpath]
                result.append(relpath)
        else:
            result.append(relpath)

    for noarch_list in noarch_rpms.values():
        rpmdiff(basepath, noarch_list)

    return result

def import_build(srpm, rpms, brmap=None, task_id=None, build_id=None, logs=None):
    """Import a build into the database (single transaction)

    Files must be uploaded and specified with path relative to the workdir
    Args:
        srpm - relative path of srpm
        rpms - list of rpms (relative paths)
        brmap - dictionary mapping [s]rpms to buildroot ids
        task_id - associate the build with a task
        build_id - build is a finalization of existing entry
    """
    if brmap is None:
        brmap = {}
    uploadpath = koji.pathinfo.work()
    #verify files exist
    for relpath in [srpm] + rpms:
        fn = "%s/%s" % (uploadpath,relpath)
        if not os.path.exists(fn):
            raise koji.GenericError, "no such file: %s" % fn

    rpms = check_noarch_rpms(uploadpath, rpms)

    #verify buildroot ids from brmap
    found = {}
    for br_id in brmap.values():
        if found.has_key(br_id):
            continue
        found[br_id] = 1
        #this will raise an exception if the buildroot id is invalid
        BuildRoot(br_id)

    #read srpm info
    fn = "%s/%s" % (uploadpath,srpm)
    build = koji.get_header_fields(fn,('name','version','release','epoch',
                                        'sourcepackage'))
    if build['sourcepackage'] != 1:
        raise koji.GenericError, "not a source package: %s" % fn
    build['task_id'] = task_id
    if build_id is None:
        build_id = new_build(build)
    else:
        #build_id was passed in - sanity check
        binfo = get_build(build_id)
        for key in ('name','version','release','epoch','task_id'):
            if build[key] != binfo[key]:
                raise koji.GenericError, "Unable to complete build: %s mismatch (build: %s, rpm: %s)" % (key, binfo[key], build[key])
        if binfo['state'] != koji.BUILD_STATES['BUILDING']:
            raise koji.GenericError, "Unable to complete build: state is %s" \
                    % koji.BUILD_STATES[binfo['state']]
        #update build state
        st_complete = koji.BUILD_STATES['COMPLETE']
        update = """UPDATE build SET state=%(st_complete)i,completion_time=NOW()
        WHERE id=%(build_id)i"""
        _dml(update,locals())
    build['id'] = build_id
    # now to handle the individual rpms
    for relpath in [srpm] + rpms:
        fn = "%s/%s" % (uploadpath,relpath)
        rpminfo = import_rpm(fn,build,brmap.get(relpath))
        import_rpm_file(fn,build,rpminfo)
        add_rpm_sig(rpminfo['id'], koji.rip_rpm_sighdr(fn))
    if logs:
        for key, files in logs.iteritems():
            if not key:
                key = None
            for relpath in files:
                fn = "%s/%s" % (uploadpath,relpath)
                import_build_log(fn, build, subdir=key)
    return build

def import_rpm(fn,buildinfo=None,brootid=None):
    """Import a single rpm into the database

    Designed to be called from import_build.
    """
    if not os.path.exists(fn):
        raise koji.GenericError, "no such file: %s" % fn

    #read rpm info
    hdr = koji.get_rpm_header(fn)
    rpminfo = koji.get_header_fields(hdr,['name','version','release','epoch',
                    'sourcepackage','arch','buildtime','sourcerpm'])
    if rpminfo['sourcepackage'] == 1:
        rpminfo['arch'] = "src"

    #sanity check basename
    basename = os.path.basename(fn)
    expected = "%(name)s-%(version)s-%(release)s.%(arch)s.rpm" % rpminfo
    if basename != expected:
        raise koji.GenericError, "bad filename: %s (expected %s)" % (basename,expected)

    if buildinfo is None:
        #figure it out for ourselves
        if rpminfo['sourcepackage'] == 1:
            buildinfo = rpminfo.copy()
            build_id = find_build_id(buildinfo)
            if build_id:
                # build already exists
                buildinfo['id'] = build_id
            else:
                # create a new build
                buildinfo['id'] = new_build(rpminfo)
        else:
            #figure it out from sourcerpm string
            buildinfo = get_build(koji.parse_NVRA(rpminfo['sourcerpm']))
            if buildinfo is None:
                #XXX - handle case where package is not a source rpm
                #      and we still need to create a new build
                raise koji.GenericError, 'No matching build'
            state = koji.BUILD_STATES[buildinfo['state']]
            if state in ('FAILED', 'CANCELED', 'DELETED'):
                nvr = "%(name)s-%(version)s-%(release)s" % buildinfo
                raise koji.GenericError, "Build is %s: %s" % (state, nvr)
    else:
        srpmname = "%(name)s-%(version)s-%(release)s.src.rpm" % buildinfo
        #either the sourcerpm field should match the build, or the filename
        #itself (for the srpm)
        if rpminfo['sourcepackage'] != 1:
            if rpminfo['sourcerpm'] != srpmname:
                raise koji.GenericError, "srpm mismatch for %s: %s (expected %s)" \
                        % (fn,rpminfo['sourcerpm'],srpmname)
        elif basename != srpmname:
            raise koji.GenericError, "srpm mismatch for %s: %s (expected %s)" \
                    % (fn,basename,srpmname)

    #add rpminfo entry
    rpminfo['id'] = _singleValue("""SELECT nextval('rpminfo_id_seq')""")
    rpminfo['build'] = buildinfo
    rpminfo['build_id'] = buildinfo['id']
    rpminfo['size'] = os.path.getsize(fn)
    rpminfo['payloadhash'] = koji.hex_string(hdr[rpm.RPMTAG_SIGMD5])
    rpminfo['brootid'] = brootid
    q = """INSERT INTO rpminfo (id,name,version,release,epoch,
            build_id,arch,buildtime,buildroot_id,
            external_repo_id,
            size,payloadhash)
    VALUES (%(id)i,%(name)s,%(version)s,%(release)s,%(epoch)s,
            %(build_id)s,%(arch)s,%(buildtime)s,%(brootid)s,
            0,
            %(size)s,%(payloadhash)s)
    """
    _dml(q, rpminfo)

    return rpminfo

def add_external_rpm(rpminfo, external_repo, strict=True):
    """Add an external rpm entry to the rpminfo table

    Differences from import_rpm:
        - entry will have non-zero external_repo_id
        - entry will not reference a build
        - rpm not available to us -- the necessary data is passed in

    The rpminfo arg should contain the following fields:
        - name, version, release, epoch, arch, payloadhash, size, buildtime

    Returns info as get_rpm
    """

    # [!] Calling function should perform access checks

    #sanity check rpminfo
    dtypes = (
        ('name', basestring),
        ('version', basestring),
        ('release', basestring),
        ('epoch', (int, types.NoneType)),
        ('arch', basestring),
        ('payloadhash', str),
        ('size', int),
        ('buildtime', (int, long)))
    for field, allowed in dtypes:
        if not rpminfo.has_key(field):
            raise koji.GenericError, "%s field missing: %r" % (field, rpminfo)
        if not isinstance(rpminfo[field], allowed):
            #this will catch unwanted NULLs
            raise koji.GenericError, "Invalid value for %s: %r" % (field, rpminfo[field])
    #TODO: more sanity checks for payloadhash

    #Check to see if we have it
    data = rpminfo.copy()
    data['location'] = external_repo
    previous = get_rpm(data, strict=False)
    if previous:
        disp = "%(name)s-%(version)s-%(release)s.%(arch)s@%(external_repo_name)s" % previous
        if strict:
            raise koji.GenericError, "external rpm already exists: %s" % disp
        elif data['payloadhash'] != previous['payloadhash']:
            raise koji.GenericError, "hash changed for external rpm: %s (%s -> %s)" \
                    % (disp,  previous['payloadhash'], data['payloadhash'])
        else:
            return previous

    #add rpminfo entry
    rpminfo['external_repo_id'] = get_external_repo_id(external_repo, strict=True)
    rpminfo['id'] = _singleValue("""SELECT nextval('rpminfo_id_seq')""")
    q = """INSERT INTO rpminfo (id, build_id, buildroot_id,
            name, version, release, epoch, arch,
            external_repo_id,
            payloadhash, size, buildtime)
    VALUES (%(id)i, NULL, NULL,
            %(name)s, %(version)s, %(release)s, %(epoch)s, %(arch)s,
            %(external_repo_id)i,
            %(payloadhash)s, %(size)i, %(buildtime)i)
    """
    _dml(q, rpminfo)

    return get_rpm(rpminfo['id'])

def import_build_log(fn, buildinfo, subdir=None):
    """Move a logfile related to a build to the right place"""
    logdir = koji.pathinfo.build_logs(buildinfo)
    if subdir:
        logdir = "%s/%s" % (logdir, subdir)
    koji.ensuredir(logdir)
    final_path = "%s/%s" % (logdir, os.path.basename(fn))
    if os.path.exists(final_path):
        raise koji.GenericError("Error importing build log. %s already exists." % final_path)
    if os.path.islink(fn) or not os.path.isfile(fn):
        raise koji.GenericError("Error importing build log. %s is not a regular file." % fn)
    os.rename(fn,final_path)
    os.symlink(final_path,fn)

def import_rpm_file(fn,buildinfo,rpminfo):
    """Move the rpm file into the proper place

    Generally this is done after the db import
    """
    final_path = "%s/%s" % (koji.pathinfo.build(buildinfo),koji.pathinfo.rpm(rpminfo))
    _import_archive_file(fn, os.path.dirname(final_path))

def import_build_in_place(build):
    """Import a package already in the packages directory

    This is used for bootstrapping the database
    Parameters:
        build: a dictionary with fields: name, version, release
    """
    # Only an admin may do this
    context.session.assertPerm('admin')
    prev = get_build(build)
    if prev is not None:
        state = koji.BUILD_STATES[prev['state']]
        if state == 'COMPLETE':
            log_error("Skipping build %r, already in db" % build)
            # TODO - check contents against db
            return prev['id']
        elif state not in ('FAILED', 'CANCELED'):
            raise koji.GenericError, "build already exists (%s): %r" % (state, build)
        #otherwise try to reimport
    bdir = koji.pathinfo.build(build)
    srpm = None
    rpms = []
    srpmname = "%(name)s-%(version)s-%(release)s.src.rpm" % build
    # look for srpm first
    srcdir = bdir + "/src"
    if os.path.isdir(srcdir):
        for basename in os.listdir(srcdir):
            if basename != srpmname:
                raise koji.GenericError, "unexpected file: %s" % basename
            srpm = "%s/%s" % (srcdir,basename)
    for arch in os.listdir(bdir):
        if arch == 'src':
            #already done that
            continue
        if arch == "data":
            continue
        adir = "%s/%s" % (bdir,arch)
        if not os.path.isdir(adir):
            raise koji.GenericError, "out of place file: %s" % adir
        for basename in os.listdir(adir):
            fn = "%s/%s" % (adir,basename)
            if not os.path.isfile(fn):
                raise koji.GenericError, "unexpected non-regular file: %s" % fn
            if fn[-4:] != '.rpm':
                raise koji.GenericError, "out of place file: %s" % adir
            #check sourcerpm field
            hdr = koji.get_rpm_header(fn)
            sourcerpm = hdr[rpm.RPMTAG_SOURCERPM]
            if sourcerpm != srpmname:
                raise koji.GenericError, "srpm mismatch for %s: %s (expected %s)" \
                        % (fn,sourcerpm,srpmname)
            rpms.append(fn)
    # actually import
    buildinfo = None
    if srpm is not None:
        rpminfo = import_rpm(srpm)
        add_rpm_sig(rpminfo['id'], koji.rip_rpm_sighdr(srpm))
        buildinfo = rpminfo['build']
        # file already in place
    for fn in rpms:
        rpminfo = import_rpm(fn,buildinfo)
        add_rpm_sig(rpminfo['id'], koji.rip_rpm_sighdr(fn))
    #update build state
    build_id = buildinfo['id']
    st_complete = koji.BUILD_STATES['COMPLETE']
    update = """UPDATE build SET state=%(st_complete)i,completion_time=NOW()
    WHERE id=%(build_id)i"""
    _dml(update,locals())
    return build_id

def _import_wrapper(task_id, build_info, rpm_results):
    """Helper function to import wrapper rpms for a Maven build"""
    rpm_buildroot_id = rpm_results['buildroot_id']
    rpm_task_dir = koji.pathinfo.task(task_id)

    for rpm_path in [rpm_results['srpm']] + rpm_results['rpms']:
        rpm_path = os.path.join(rpm_task_dir, rpm_path)
        rpm_info = import_rpm(rpm_path, build_info, rpm_buildroot_id)
        import_rpm_file(rpm_path, build_info, rpm_info)
        add_rpm_sig(rpm_info['id'], koji.rip_rpm_sighdr(rpm_path))

    for log in rpm_results['logs']:
        # assume we're only importing noarch packages
        import_build_log(os.path.join(rpm_task_dir, log),
                         build_info, subdir='noarch')

def _get_archive_type_by_name(name, strict=True):
    select = """SELECT id, name, description, extensions FROM archivetypes
    WHERE name = %(name)s"""
    return _singleRow(select, locals(), ('id', 'name', 'description', 'extensions'), strict)

def _get_archive_type_by_id(type_id, strict=False):
    select = """SELECT id, name, description, extensions FROM archivetypes
    WHERE id = %(type_id)i"""
    return _singleRow(select, locals(), ('id', 'name', 'description', 'extensions'), strict)

def get_archive_type(filename=None, type_name=None, type_id=None, strict=False):
    """
    Get the archive type for the given filename, type_name, or type_id.
    """
    if type_id:
        return _get_archive_type_by_id(type_id, strict)
    elif type_name:
        return _get_archive_type_by_name(type_name, strict)
    elif filename:
        # we handle that below
        pass
    else:
        raise koji.GenericError, 'one of filename, type_name, or type_id must be specified'

    parts = filename.split('.')
    if len(parts) < 2:
        raise koji.GenericError, '%s does not have an extension, unable to determine file type' \
              % filename
    ext = parts[-1]
    # special-case .tar.*
    if len(parts) > 2 and parts[-2] == 'tar':
        ext = '%s.%s' % tuple(parts[-2:])
    select = r"""SELECT id, name, description, extensions FROM archivetypes
    WHERE extensions ~ E'\\m%s\\M'""" % ext
    results = _multiRow(select, locals(), ('id', 'name', 'extensions'))
    if len(results) == 0:
        if strict:
            raise koji.GenericError, 'unsupported file extension: %s' % ext
        else:
            return None
    elif len(results) > 1:
        # this should never happen, and is a misconfiguration in the database
        raise koji.GenericError, 'multiple matches for file extension: %s' % ext
    else:
        return results[0]

def new_maven_build(build, maven_info):
    """
    Add Maven metadata to an existing build.
    maven_info must contain the 'group_id' and
    'artifact_id' keys.

    Note: the "group_id-artifact_id" must match the name of the build
    """
    maven_info = maven_info.copy()
    maven_nvr = koji.maven_info_to_nvr(maven_info)
    maven_nvr['release'] = build['release']

    for field in ('name', 'version', 'epoch'):
        if build[field] != maven_nvr[field]:
            raise koji.BuildError, '%s mismatch (build: %s, maven: %s)' % \
                (field, build[field], maven_nvr[field])

    current_maven_info = get_maven_build(build)
    if current_maven_info:
        # already exists, verify that it matches
        for field in ('group_id', 'artifact_id', 'version'):
            if current_maven_info[field] != maven_info[field]:
                raise koji.BuildError, '%s mismatch (current: %s, new: %s)' % \
                    (field, current_maven_info[field], maven_info[field])
    else:
        maven_info['build_id'] = build['id']
        insert = """INSERT INTO maven_builds (build_id, group_id, artifact_id, version)
                    VALUES (%(build_id)i, %(group_id)s, %(artifact_id)s, %(version)s)"""
        _dml(insert, maven_info)

def import_archive(filepath, buildinfo, buildroot_id=None):
    """
    Import an archive file and associate it with a build.  The archive can
    be any non-rpm filetype supported by Koji.

    filepath: full path to the archive file
    buildinfo: dict of information about the build to associate the archive with (as returned by getBuild())
    buildroot_id: the id of the buildroot the archive was built in (may be null)
    """
    if not os.path.exists(filepath):
        raise koji.GenericError, 'no such file: %s' % filepath

    filename = koji.fixEncoding(os.path.basename(filepath))
    archivetype = get_archive_type(filename, strict=True)
    type_id = archivetype['id']
    build_id = buildinfo['id']
    size = os.path.getsize(filepath)
    archivefp = file(filepath)
    m = md5_constructor()
    while True:
        contents = archivefp.read(8192)
        if not contents:
            break
        m.update(contents)
    archivefp.close()
    md5sum = m.hexdigest()

    # XXX verify that the buildroot is associated with a task that's associated with the build
    archive_id = _singleValue("SELECT nextval('archiveinfo_id_seq')", strict=True)
    insert = """INSERT INTO archiveinfo
    (id, type_id, build_id, buildroot_id, filename, size, md5sum)
    VALUES
    (%(archive_id)i, %(type_id)i, %(build_id)i, %(buildroot_id)s, %(filename)s, %(size)i, %(md5sum)s)"""
    _dml(insert, locals())

    maveninfo = get_maven_build(buildinfo)
    if maveninfo:
        # XXX This means that once we associate Maven metadata with a build, we can no longer
        # associate non-Maven archives with it.  Is this acceptable?
        mavendir = koji.pathinfo.mavenbuild(buildinfo, maveninfo)
        if archivetype['name'] == 'jar':
            pom, pom_info = import_maven_archive(archive_id, filepath, buildinfo, maveninfo)
            if pom_info:
                maveninfo = koji.pom_to_maven_info(pom_info)
                pom_archives = [a for a in find_maven_archives(maveninfo, build_id=build_id) \
                                    if a['type_name'] == 'pom']
                if not pom_archives:
                    # the pom file must be imported before any zips/jars can
                    raise koji.BuildError, 'unknown Maven build: %s' % koji.mavenLabel(maveninfo)
        elif archivetype['name'] == 'zip':
            # We associate the zip with the maven info too, since it was generated as part of a Maven build
            _insert_maven_archive(archive_id, maveninfo)
        elif archivetype['name'] == 'pom':
            pom_info = koji.parse_pom(filepath)
            maveninfo = koji.pom_to_maven_info(pom_info)
            _insert_maven_archive(archive_id, maveninfo)
        else:
            raise koji.BuildError, 'unsupported archive type: %s' % archivetype['name']
        # move the file to it's final destination
        _import_archive_file(filepath, mavendir)
        if archivetype['name'] in ('jar', 'pom'):
            _generate_maven_metadata(maveninfo, mavendir)
    else:
        # A generic archive (not Maven)
        # We don't know where it came from, so throw an error
        raise koji.BuildError, 'only Maven archives are supported at this time'

def _insert_maven_archive(archive_id, mavendata):
    """Associate the Maven data with the given archive"""
    mavendata = mavendata.copy()
    mavendata['archive_id'] = archive_id
    insert = """INSERT INTO maven_archives (archive_id, group_id, artifact_id, version)
        VALUES (%(archive_id)i, %(group_id)s, %(artifact_id)s, %(version)s)"""
    _dml(insert, mavendata)

def import_maven_archive(archive_id, filepath, buildinfo, maveninfo):
    """
    Import information about the file entries in the zip file.
    The zip file (includes jars, wars, ears, etc.) must have been built
    by Maven, and contain a pom.xml file under the META-INF/maven directory.
    """
    pom = koji.get_pom_from_jar(filepath)
    pom_info = None
    if pom:
        # Some Maven-generated jars will not contain a pom.xml file (like -source and -javadoc jars)
        pom_info = koji.parse_pom(contents=pom)
        maveninfo = koji.pom_to_maven_info(pom_info)
    _insert_maven_archive(archive_id, maveninfo)

    return pom, pom_info

def _import_archive_file(filepath, destdir):
    """
    Move the file to it's final location on the filesystem.
    filepath must exist, destdir will be created if it doesn not exist.
    A symlink pointing from the old location to the new location will
    be created.
    """
    final_path = "%s/%s" % (destdir,
                            koji.fixEncoding(os.path.basename(filepath)))
    if os.path.exists(final_path):
        raise koji.GenericError("Error importing archive file, %s already exists" % final_path)
    if os.path.islink(filepath) or not os.path.isfile(filepath):
        raise koji.GenericError("Error importing archive file, %s is not a regular file" % filepath)
    koji.ensuredir(destdir)
    os.rename(filepath, final_path)
    os.symlink(final_path, filepath)

def _generate_maven_metadata(maveninfo, mavendir, contents=None):
    """
    Generate md5 and sha1 sums for every file in mavendir, if it doesn't already exist.
    Checksum files will be named <filename>.md5 and <filename>.sha1.
    """
    metadata_filename = '%s/maven-metadata.xml' % mavendir
    if not os.path.exists(metadata_filename):
        if not contents:
            contents = """<?xml version="1.0" encoding="UTF-8"?>
<metadata>
  <groupId>%(group_id)s</groupId>
  <artifactId>%(artifact_id)s</artifactId>
  <version>%(version)s</version>
</metadata>
"""
        contents = contents % maveninfo
        metadata_file = file(metadata_filename, 'w')
        metadata_file.write(contents)
        metadata_file.close()
        
    mavenfiles = os.listdir(mavendir)
    for mavenfile in mavenfiles:
        if os.path.splitext(mavenfile)[1] in ('.md5', '.sha1'):
            continue
        if not os.path.isfile('%s/%s' % (mavendir, mavenfile)):
            continue
        for ext, sum_constr in (('.md5', md5_constructor), ('.sha1', sha1_constructor)):
            sumfile = mavenfile + ext
            if sumfile not in mavenfiles:
                sum = sum_constr()
                fobj = file('%s/%s' % (mavendir, mavenfile))
                while True:
                    content = fobj.read(8192)
                    if not content:
                        break
                    sum.update(content)
                fobj.close()
                sumobj = file('%s/%s' % (mavendir, sumfile), 'w')
                sumobj.write(sum.hexdigest())
                sumobj.close()

def add_rpm_sig(an_rpm, sighdr):
    """Store a signature header for an rpm"""
    #calling function should perform permission checks, if applicable
    rinfo = get_rpm(an_rpm, strict=True)
    if rinfo['external_repo_id']:
        raise koji.GenericError, "Not an internal rpm: %s (from %s)" \
                % (an_rpm, rinfo['external_repo_name'])
    binfo = get_build(rinfo['build_id'])
    builddir = koji.pathinfo.build(binfo)
    if not os.path.isdir(builddir):
        raise koji.GenericError, "No such directory: %s" % builddir
    rawhdr = koji.RawHeader(sighdr)
    sigmd5 = koji.hex_string(rawhdr.get(koji.RPM_SIGTAG_MD5))
    if sigmd5 == rinfo['payloadhash']:
        # note: payloadhash is a misnomer, that field is populated with sigmd5.
        sigkey = rawhdr.get(koji.RPM_SIGTAG_GPG)
        if not sigkey:
            sigkey = rawhdr.get(koji.RPM_SIGTAG_PGP)
    else:
        # In older rpms, this field in the signature header does not actually match
        # sigmd5 (I think rpmlib pulls it from SIGTAG_GPG). Anyway, this
        # sanity check fails incorrectly for those rpms, so we fall back to
        # a somewhat more expensive check.
        # ALSO, for these older rpms, the layout of SIGTAG_GPG is different too, so
        # we need to pull that differently as well
        rpm_path = "%s/%s" % (builddir, koji.pathinfo.rpm(rinfo))
        sigmd5, sigkey = _scan_sighdr(sighdr, rpm_path)
        sigmd5 = koji.hex_string(sigmd5)
        if sigmd5 != rinfo['payloadhash']:
            nvra = "%(name)s-%(version)s-%(release)s.%(arch)s" % rinfo
            raise koji.GenericError, "wrong md5 for %s: %s" % (nvra, sigmd5)
    if not sigkey:
        sigkey = ''
        #we use the sigkey='' to represent unsigned in the db (so that uniqueness works)
    else:
        sigkey = koji.get_sigpacket_key_id(sigkey)
    sighash = md5_constructor(sighdr).hexdigest()
    rpm_id = rinfo['id']
    # - db entry
    q = """SELECT sighash FROM rpmsigs WHERE rpm_id=%(rpm_id)i AND sigkey=%(sigkey)s"""
    rows = _fetchMulti(q, locals())
    if rows:
        #TODO[?] - if sighash is the same, handle more gracefully
        nvra = "%(name)s-%(version)s-%(release)s.%(arch)s" % rinfo
        raise koji.GenericError, "Signature already exists for package %s, key %s" % (nvra, sigkey)
    insert = """INSERT INTO rpmsigs(rpm_id, sigkey, sighash)
    VALUES (%(rpm_id)s, %(sigkey)s, %(sighash)s)"""
    _dml(insert, locals())
    # - write to fs
    sigpath = "%s/%s" % (builddir, koji.pathinfo.sighdr(rinfo, sigkey))
    koji.ensuredir(os.path.dirname(sigpath))
    fo = file(sigpath, 'wb')
    fo.write(sighdr)
    fo.close()

def _scan_sighdr(sighdr, fn):
    """Splices sighdr with other headers from fn and queries (no payload)"""
    # This is hackish, but it works
    if not os.path.exists(fn):
        raise koji.GenericError, "No such path: %s" % fn
    if not os.path.isfile(fn):
        raise koji.GenericError, "Not a regular file: %s" % fn
    #XXX should probably add an option to splice_rpm_sighdr to handle this instead
    sig_start, sigsize = koji.find_rpm_sighdr(fn)
    hdr_start = sig_start + sigsize
    hdrsize = koji.rpm_hdr_size(fn, hdr_start)
    inp = file(fn, 'rb')
    outp = tempfile.TemporaryFile(mode='w+b')
    #before signature
    outp.write(inp.read(sig_start))
    #signature
    outp.write(sighdr)
    inp.seek(sigsize, 1)
    #main header
    outp.write(inp.read(hdrsize))
    inp.close()
    outp.seek(0,0)
    ts = rpm.TransactionSet()
    ts.setVSFlags(rpm._RPMVSF_NOSIGNATURES|rpm._RPMVSF_NODIGESTS)
    #(we have no payload, so verifies would fail otherwise)
    hdr = ts.hdrFromFdno(outp.fileno())
    outp.close()
    sig = hdr[rpm.RPMTAG_SIGGPG]
    if not sig:
        sig = hdr[rpm.RPMTAG_SIGPGP]
    return hdr[rpm.RPMTAG_SIGMD5], sig

def check_rpm_sig(an_rpm, sigkey, sighdr):
    #verify that the provided signature header matches the key and rpm
    rinfo = get_rpm(an_rpm, strict=True)
    binfo = get_build(rinfo['build_id'])
    builddir = koji.pathinfo.build(binfo)
    rpm_path = "%s/%s" % (builddir, koji.pathinfo.rpm(rinfo))
    if not os.path.exists(rpm_path):
        raise koji.GenericError, "No such path: %s" % rpm_path
    if not os.path.isfile(rpm_path):
        raise koji.GenericError, "Not a regular file: %s" % rpm_path
    fd, temp = tempfile.mkstemp()
    os.close(fd)
    try:
        koji.splice_rpm_sighdr(sighdr, rpm_path, temp)
        ts = rpm.TransactionSet()
        ts.setVSFlags(0)  #full verify
        fo = file(temp, 'rb')
        hdr = ts.hdrFromFdno(fo.fileno())
        fo.close()
    except:
        try:
            os.unlink(temp)
        except:
            pass
        raise
    raw_key = hdr[rpm.RPMTAG_SIGGPG]
    if not raw_key:
        raw_key = hdr[rpm.RPMTAG_SIGPGP]
    if not raw_key:
        found_key = None
    else:
        found_key = koji.get_sigpacket_key_id(raw_key)
    if sigkey != found_key:
        raise koji.GenericError, "Signature key mismatch: got %s, expected %s" \
                              % (found_key, sigkey)
    os.unlink(temp)



def query_rpm_sigs(rpm_id=None, sigkey=None, queryOpts=None):
    fields = ('rpm_id', 'sigkey', 'sighash')
    clauses = []
    if rpm_id is not None:
        clauses.append("rpm_id=%(rpm_id)s")
    if sigkey is not None:
        clauses.append("sigkey=%(sigkey)s")
    query = QueryProcessor(columns=fields, tables=('rpmsigs',), clauses=clauses,
                           values=locals(), opts=queryOpts)
    return query.execute()

def write_signed_rpm(an_rpm, sigkey, force=False):
    """Write a signed copy of the rpm"""
    context.session.assertPerm('sign')
    #XXX - still not sure if this is the right restriction
    rinfo = get_rpm(an_rpm, strict=True)
    if rinfo['external_repo_id']:
        raise koji.GenericError, "Not an internal rpm: %s (from %s)" \
                % (an_rpm, rinfo['external_repo_name'])
    binfo = get_build(rinfo['build_id'])
    nvra = "%(name)s-%(version)s-%(release)s.%(arch)s" % rinfo
    builddir = koji.pathinfo.build(binfo)
    rpm_path = "%s/%s" % (builddir, koji.pathinfo.rpm(rinfo))
    if not os.path.exists(rpm_path):
        raise koji.GenericError, "No such path: %s" % rpm_path
    if not os.path.isfile(rpm_path):
        raise koji.GenericError, "Not a regular file: %s" % rpm_path
    #make sure we have it in the db
    rpm_id = rinfo['id']
    q = """SELECT sighash FROM rpmsigs WHERE rpm_id=%(rpm_id)i AND sigkey=%(sigkey)s"""
    row = _fetchSingle(q, locals())
    if not row:
        raise koji.GenericError, "No cached signature for package %s, key %s" % (nvra, sigkey)
    (sighash,) = row
    signedpath = "%s/%s" % (builddir, koji.pathinfo.signed(rinfo, sigkey))
    if os.path.exists(signedpath):
        if not force:
            #already present
            return
        else:
            os.unlink(signedpath)
    sigpath = "%s/%s" % (builddir, koji.pathinfo.sighdr(rinfo, sigkey))
    fo = file(sigpath, 'rb')
    sighdr = fo.read()
    fo.close()
    koji.ensuredir(os.path.dirname(signedpath))
    koji.splice_rpm_sighdr(sighdr, rpm_path, signedpath)


def tag_history(build=None, tag=None, package=None, queryOpts=None):
    """Returns historical tag data

    package: only for given package
    build: only for given build
    tag: only for given tag
    """
    fields = ('build.id', 'package.name', 'build.version', 'build.release',
              'tag.id', 'tag.name', 'tag_listing.active',
              'tag_listing.create_event', 'tag_listing.revoke_event',
              'EXTRACT(EPOCH FROM ev1.time)', 'EXTRACT(EPOCH FROM ev2.time)',)
    aliases = ('build_id', 'name', 'version', 'release',
              'tag_id', 'tag_name', 'active',
              'create_event', 'revoke_event',
              'create_ts', 'revoke_ts',)
    st_complete = koji.BUILD_STATES['COMPLETE']
    tables = ['tag_listing']
    joins = ["tag ON tag.id = tag_listing.tag_id",
             "build ON build.id = tag_listing.build_id",
             "package ON package.id = build.pkg_id",
             "events AS ev1 ON ev1.id = tag_listing.create_event",
             "LEFT OUTER JOIN events AS ev2 ON ev2.id = tag_listing.revoke_event", ]
    clauses = []
    if tag is not None:
        tag_id = get_tag_id(tag, strict=True)
        clauses.append("tag.id = %(tag_id)i")
    if build is not None:
        build_id = get_build(build, strict=True)['id']
        clauses.append("build.id = %(build_id)i")
    if package is not None:
        pkg_id = get_package_id(package, strict=True)
        clauses.append("package.id = %(pkg_id)i")
    query = QueryProcessor(columns=fields, aliases=aliases, tables=tables,
                           joins=joins, clauses=clauses, values=locals(),
                           opts=queryOpts)
    return query.execute()

def untagged_builds(name=None, queryOpts=None):
    """Returns the list of untagged builds"""
    fields = ('build.id', 'package.name', 'build.version', 'build.release')
    aliases = ('id', 'name', 'version', 'release')
    st_complete = koji.BUILD_STATES['COMPLETE']
    tables = ('build',)
    joins = []
    if name is None:
        joins.append("""package ON package.id = build.pkg_id""")
    else:
        joins.append("""package ON package.name=%(name)s AND package.id = build.pkg_id""")
    joins.append("""LEFT OUTER JOIN tag_listing ON tag_listing.build_id = build.id
                    AND tag_listing.active = TRUE""")
    clauses = ["tag_listing.tag_id IS NULL", "build.state = %(st_complete)i"]
    #q = """SELECT build.id, package.name, build.version, build.release
    #FROM build
    #    JOIN package on package.id = build.pkg_id
    #    LEFT OUTER JOIN tag_listing ON tag_listing.build_id = build.id
    #        AND tag_listing.active IS TRUE
    #WHERE tag_listing.tag_id IS NULL AND build.state = %(st_complete)i"""
    #return _multiRow(q, locals(), aliases)
    query = QueryProcessor(columns=fields, aliases=aliases, tables=tables,
                           joins=joins, clauses=clauses, values=locals(),
                           opts=queryOpts)
    return query.execute()

def build_map():
    """Map which builds were used in the buildroots of other builds

    To be used for garbage collection
    """
    # find rpms whose buildroots we were in
    st_complete = koji.BUILD_STATES['COMPLETE']
    fields = ('used', 'built')
    q = """SELECT DISTINCT used.id, built.id
    FROM buildroot_listing
        JOIN rpminfo AS r_used ON r_used.id = buildroot_listing.rpm_id
        JOIN rpminfo AS r_built ON r_built.buildroot_id = buildroot_listing.buildroot_id
        JOIN build AS used ON used.id = r_used.build_id
        JOIN build AS built ON built.id = r_built.build_id
    WHERE built.state = %(st_complete)i AND used.state =%(st_complete)i"""
    return _multiRow(q, locals(), fields)

def build_references(build_id, limit=None):
    """Returns references to a build

    This call is used to determine whether a build can be deleted
    The optional limit arg is used to limit the size of the buildroot
    references.
    """
    #references (that matter):
    #   tag_listing
    #   buildroot_listing (via rpminfo)
    #   buildroot_archives (via archiveinfo)
    #   ?? rpmsigs (via rpminfo)
    ret = {}

    # find tags
    q = """SELECT tag_id, tag.name FROM tag_listing JOIN tag on tag_id = tag.id
    WHERE build_id = %(build_id)i AND active = TRUE"""
    ret['tags'] = _multiRow(q, locals(), ('id', 'name'))

    #we'll need the component rpm ids for the rest
    q = """SELECT id FROM rpminfo WHERE build_id=%(build_id)i"""
    rpm_ids = _fetchMulti(q, locals())

    # find rpms whose buildroots we were in
    st_complete = koji.BUILD_STATES['COMPLETE']
    fields = ('id', 'name', 'version', 'release', 'arch', 'build_id')
    idx = {}
    q = """SELECT rpminfo.id, rpminfo.name, rpminfo.version, rpminfo.release, rpminfo.arch, rpminfo.build_id
    FROM buildroot_listing
        JOIN rpminfo ON rpminfo.buildroot_id = buildroot_listing.buildroot_id
        JOIN build on rpminfo.build_id = build.id
    WHERE buildroot_listing.rpm_id = %(rpm_id)s
        AND build.state = %(st_complete)i"""
    if limit is not None:
        q += "\nLIMIT %(limit)i"
    for (rpm_id,) in rpm_ids:
        for row in _multiRow(q, locals(), fields):
            idx.setdefault(row['id'], row)
        if limit is not None and len(idx) > limit:
            break
    ret['rpms'] = idx.values()

    # find archives whose buildroots we were in
    q = """SELECT id FROM archiveinfo WHERE build_id = %(build_id)i"""
    archive_ids = _fetchMulti(q, locals())
    fields = ('id', 'type_id', 'type_name', 'build_id', 'filename')
    idx = {}
    q = """SELECT archiveinfo.id, archiveinfo.type_id, archivetypes.name, archiveinfo.build_id, archiveinfo.filename
    FROM buildroot_archives
        JOIN archiveinfo ON archiveinfo.buildroot_id = buildroot_archives.buildroot_id
        JOIN build ON archiveinfo.build_id = build.id
        JOIN archivetypes ON archivetypes.id = archiveinfo.type_id
    WHERE buildroot_archives.archive_id = %(archive_id)i
        AND build.state = %(st_complete)i"""
    if limit is not None:
        q += "\nLIMIT %(limit)i"
    for (archive_id,) in archive_ids:
        for row in _multiRow(q, locals(), fields):
            idx.setdefault(row['id'], row)
        if limit is not None and len(idx) > limit:
            break
    ret['archives'] = idx.values()

    # find timestamp of most recent use in a buildroot
    q = """SELECT buildroot.create_event
    FROM buildroot_listing
        JOIN buildroot ON buildroot_listing.buildroot_id = buildroot.id
    WHERE buildroot_listing.rpm_id = %(rpm_id)s
    ORDER BY buildroot.create_event DESC
    LIMIT 1"""
    event_id = -1
    for (rpm_id,) in rpm_ids:
        tmp_id = _singleValue(q, locals(), strict=False)
        if tmp_id is not None and tmp_id > event_id:
            event_id = tmp_id
    if event_id == -1:
        ret['last_used'] = None
    else:
        q = """SELECT EXTRACT(EPOCH FROM get_event_time(%(event_id)i))"""
        ret['last_used'] = _singleValue(q, locals())

    q = """SELECT buildroot.create_event
    FROM buildroot_archives
        JOIN buildroot ON buildroot_archives.buildroot_id = buildroot.id
    WHERE buildroot_archives.archive_id = %(archive_id)i
    ORDER BY buildroot.create_event DESC
    LIMIT 1"""
    event_id = -1
    for (archive_id,) in archive_ids:
        tmp_id = _singleValue(q, locals(), strict=False)
        if tmp_id is not None and tmp_id > event_id:
            event_id = tmp_id
    if event_id == -1:
        pass
    else:
        q = """SELECT EXTRACT(EPOCH FROM get_event_time(%(event_id)i))"""
        last_archive_use = _singleValue(q, locals())
        if ret['last_used'] is None or last_archive_use > ret['last_used']:
            ret['last_used'] = last_archive_use

    return ret

def delete_build(build, strict=True, min_ref_age=604800):
    """delete a build, if possible

    Attempts to delete a build. A build can only be deleted if it is
    unreferenced.

    If strict is true (default), an exception is raised if the build cannot
    be deleted.

    Note that a deleted build is not completely gone. It is marked deleted and some
    data remains in the database.  Mainly, the rpms are removed.

    Note in particular that deleting a build DOES NOT free any NVRs (or NVRAs) for
    reuse.

    Returns True if successful, False otherwise
    """
    context.session.assertPerm('admin')
    binfo = get_build(build, strict=True)
    refs = build_references(binfo['id'], limit=10)
    if refs['tags']:
        if strict:
            raise koji.GenericError, "Cannot delete build, tagged: %s" % refs['tags']
        return False
    if refs['rpms']:
        if strict:
            raise koji.GenericError, "Cannot delete build, used in buildroots: %s" % refs['rpms']
        return False
    if refs['archives']:
        if strict:
            raise koji.GenericError, "Cannot delete build, used in archive buildroots: %s" % refs['archives']
        return False
    if refs['last_used']:
        age = time.time() - refs['last_used']
        if age < min_ref_age:
            if strict:
                raise koji.GenericError, "Cannot delete build, used in recent buildroot"
            return False
    #otherwise we can delete it
    _delete_build(binfo)
    return True

def _delete_build(binfo):
    """Delete a build (no reference checks)

    Please consider calling delete_build instead
    """
    # build-related data:
    #   build   KEEP (marked deleted)
    #   maven_builds KEEP
    #   task ??
    #   tag_listing REVOKE (versioned) (but should ideally be empty anyway)
    #   rpminfo KEEP
    #           buildroot_listing KEEP (but should ideally be empty anyway)
    #           rpmsigs DELETE
    #   archiveinfo KEEP
    #               buildroot_archives KEEP (but should ideally be empty anyway)
    #   files on disk: DELETE
    build_id = binfo['id']
    q = """SELECT id FROM rpminfo WHERE build_id=%(build_id)i"""
    rpm_ids = _fetchMulti(q, locals())
    for (rpm_id,) in rpm_ids:
        delete = """DELETE FROM rpmsigs WHERE rpm_id=%(rpm_id)i"""
        _dml(delete, locals())
    event_id = _singleValue("SELECT get_event()")
    update = """UPDATE tag_listing SET revoke_event=%(event_id)i, active=NULL
    WHERE active = TRUE AND build_id=%(build_id)i"""
    _dml(update, locals())
    st_deleted = koji.BUILD_STATES['DELETED']
    update = """UPDATE build SET state=%(st_deleted)i WHERE id=%(build_id)i"""
    _dml(update, locals())
    #now clear the build dirs
    dirs_to_clear = []
    builddir = koji.pathinfo.build(binfo)
    if os.path.exists(builddir):
        dirs_to_clear.append(builddir)
    archivedir = koji.pathinfo.archive(binfo)
    if os.path.exists(archivedir):
        dirs_to_clear.append(archivedir)
    maven_info = get_maven_build(buildInfo=build_id)
    if maven_info:
        mavendir = koji.pathinfo.mavenbuild(binfo, maven_info)
        if os.path.exists(mavendir):
            dirs_to_clear.append(mavendir)
    for filedir in dirs_to_clear:
        rv = os.system(r"find '%s' -xdev \! -type d -print0 |xargs -0 rm -f" % filedir)
        if rv != 0:
            raise koji.GenericError, 'file removal failed (code %r) for %s' % (rv, filedir)
        #and clear out the emptied dirs
        os.system(r"find '%s' -xdev -depth -type d -print0 |xargs -0 rmdir" % filedir)

def reset_build(build):
    """Reset a build so that it can be reimported

    WARNING: this function is potentially destructive. use with care.
    nulls task_id
    sets state to CANCELED
    clears data in rpminfo
    removes rpminfo entries from any buildroot_listings [!]
    clears data in archiveinfo, maven_info
    removes archiveinfo entries from buildroot_archives
    remove files related to the build

    note, we don't actually delete the build data, so tags
    remain intact
    """
    # Only an admin may do this
    context.session.assertPerm('admin')
    binfo = get_build(build)
    if not binfo:
        #nothing to do
        return
    minfo = get_maven_build(binfo)
    q = """SELECT id FROM rpminfo WHERE build_id=%(id)i"""
    ids = _fetchMulti(q, binfo)
    for (rpm_id,) in ids:
        delete = """DELETE FROM rpmsigs WHERE rpm_id=%(rpm_id)i"""
        _dml(delete, locals())
        delete = """DELETE FROM buildroot_listing WHERE rpm_id=%(rpm_id)i"""
        _dml(delete, locals())
    delete = """DELETE FROM rpminfo WHERE build_id=%(id)i"""
    _dml(delete, binfo)
    q = """SELECT id FROM archiveinfo WHERE build_id=%(id)i"""
    ids = _fetchMulti(q, binfo)
    for (archive_id,) in ids:
        delete = """DELETE FROM maven_archives WHERE archive_id=%(archive_id)i"""
        _dml(delete, locals())
        delete = """DELETE FROM buildroot_archives WHERE archive_id=%(archive_id)i"""
        _dml(delete, locals())
    delete = """DELETE FROM archiveinfo WHERE build_id=%(id)i"""
    _dml(delete, binfo)
    delete = """DELETE FROM maven_builds WHERE build_id = %(id)i"""
    _dml(delete, binfo)
    binfo['state'] = koji.BUILD_STATES['CANCELED']
    update = """UPDATE build SET state=%(state)i, task_id=NULL WHERE id=%(id)i"""
    _dml(update, binfo)
    #now clear the build dirs
    dirs_to_clear = []
    builddir = koji.pathinfo.build(binfo)
    if os.path.exists(builddir):
        dirs_to_clear.append(builddir)
    archivedir = koji.pathinfo.archive(binfo)
    if os.path.exists(archivedir):
        dirs_to_clear.append(archivedir)
    if minfo:
        mavendir = koji.pathinfo.mavenbuild(binfo, minfo)
        if os.path.exists(mavendir):
            dirs_to_clear.append(mavendir)
    for filedir in dirs_to_clear:
        rv = os.system(r"find '%s' -xdev \! -type d -print0 |xargs -0 rm -f" % filedir)
        if rv != 0:
            raise koji.GenericError, 'file removal failed (code %r) for %s' % (rv, filedir)
        #and clear out the emptied dirs
        os.system(r"find '%s' -xdev -depth -type d -print0 |xargs -0 rmdir" % filedir)

def cancel_build(build_id, cancel_task=True):
    """Cancel a build

    Calling function should perform permission checks.

    If the build is associated with a task, cancel the task as well (unless
    cancel_task is False).
    Return True if the build was successfully canceled, False if not.

    The cancel_task option is used to prevent loops between task- and build-
    cancellation.
    """
    st_canceled = koji.BUILD_STATES['CANCELED']
    st_building = koji.BUILD_STATES['BUILDING']
    update = """UPDATE build
    SET state = %(st_canceled)i, completion_time = NOW()
    WHERE id = %(build_id)i AND state = %(st_building)i"""
    _dml(update, locals())
    build = get_build(build_id)
    if build['state'] != st_canceled:
        return False
    task_id = build['task_id']
    if task_id != None:
        build_notification(task_id, build_id)
        if cancel_task:
            Task(task_id).cancelFull(strict=False)
    return True

def _get_build_target(task_id):
    # XXX Should we be storing a reference to the build target
    # in the build table for reproducibility?
    task = Task(task_id)
    request = task.getRequest()
    # request is (path-to-srpm, build-target-name, map-of-other-options)
    if request[1]:
        ret = get_build_targets(request[1])
        return ret[0]
    else:
        return None

def get_notification_recipients(build, tag_id, state):
    """
    Return the list of email addresses that should be notified about events
    involving the given build and tag.  This could be the build into that tag
    succeeding or failing, or the build being manually tagged or untagged from
    that tag.

    The list will contain email addresss for all users who have registered for
    notifications on the package or tag (or both), as well as the package owner
    for this tag and the user who submitted the build.  The list will not contain
    duplicates.
    """
    
    clauses = []

    if build:
        package_id = build['package_id']
        clauses.append('package_id = %(package_id)i OR package_id IS NULL')
    else:
        clauses.append('package_id IS NULL')
    if tag_id:
        clauses.append('tag_id = %(tag_id)i OR tag_id IS NULL')
    else:
        clauses.append('tag_id IS NULL')
    if state != koji.BUILD_STATES['COMPLETE']:
        clauses.append('success_only = FALSE')

    query = QueryProcessor(columns=('email',), tables=['build_notifications'],
                           clauses=clauses, values=locals(),
                           opts={'asList':True})
    emails = [result[0] for result in query.execute()]

    email_domain = context.opts['EmailDomain']
    notify_on_success = context.opts['NotifyOnSuccess']

    if notify_on_success is True or state != koji.BUILD_STATES['COMPLETE']:
        # user who submitted the build
        emails.append('%s@%s' % (build['owner_name'], email_domain))

        if tag_id:
            packages = readPackageList(pkgID=package_id, tagID=tag_id, inherit=True)
            # owner of the package in this tag, following inheritance
            package_info = packages.get(package_id)
            if package_info:
                emails.append('%s@%s' % (package_info['owner_name'], email_domain))
        #FIXME - if tag_id is None, we don't have a good way to get the package owner.
        #   using all package owners from all tags would be way overkill.

    emails_uniq = dict(zip(emails, [1] * len(emails))).keys()
    return emails_uniq

def tag_notification(is_successful, tag_id, from_id, build_id, user_id, ignore_success=False, failure_msg=''):
    if context.opts.get('DisableNotifications'):
        return
    if is_successful:
        state = koji.BUILD_STATES['COMPLETE']
    else:
        state = koji.BUILD_STATES['FAILED']
    recipients = {}
    build = get_build(build_id)
    if not build:
        # the build doesn't exist, so there's nothing to send a notification about
        return None
    if tag_id:
        tag = get_tag(tag_id)
        for email in get_notification_recipients(build, tag['id'], state):
            recipients[email] = 1
    if from_id:
        from_tag = get_tag(from_id)
        for email in get_notification_recipients(build, from_tag['id'], state):
            recipients[email] = 1
    recipients_uniq = recipients.keys()
    if len(recipients_uniq) > 0 and not (is_successful and ignore_success):
        task_id = make_task('tagNotification', [recipients_uniq, is_successful, tag_id, from_id, build_id, user_id, ignore_success, failure_msg])
        return task_id
    return None

def build_notification(task_id, build_id):
    if context.opts.get('DisableNotifications'):
        return
    build = get_build(build_id)
    target = _get_build_target(task_id)

    dest_tag = None
    if target:
        dest_tag = target['dest_tag']

    if build['state'] == koji.BUILD_STATES['BUILDING']:
        raise koji.GenericError, 'never send notifications for incomplete builds'

    web_url = context.opts.get('KojiWebURL', 'http://localhost/koji')

    recipients = get_notification_recipients(build, dest_tag, build['state'])
    if len(recipients) > 0:
        make_task('buildNotification', [recipients, build, target, web_url])

def get_build_notifications(user_id):
    fields = ('id', 'user_id', 'package_id', 'tag_id', 'success_only', 'email')
    query = """SELECT %s
    FROM build_notifications
    WHERE user_id = %%(user_id)i
    """ % ', '.join(fields)
    return _multiRow(query, locals(), fields)

def new_group(name):
    """Add a user group to the database"""
    context.session.assertPerm('admin')
    if get_user(name):
        raise koji.GenericError, 'user/group already exists: %s' % name
    return context.session.createUser(name, usertype=koji.USERTYPES['GROUP'])

def add_group_member(group,user):
    """Add user to group"""
    context.session.assertPerm('admin')
    group = get_user(group)
    user = get_user(user)
    if group['usertype'] != koji.USERTYPES['GROUP']:
        raise koji.GenericError, "Not a group: %(name)s" % group
    if user['usertype'] == koji.USERTYPES['GROUP']:
        raise koji.GenericError, "Groups cannot be members of other groups"
    #check to see if user is already a member
    user_id = user['id']
    group_id = group['id']
    q = """SELECT user_id FROM user_groups
    WHERE active = TRUE AND user_id = %(user_id)i
        AND group_id = %(group_id)s
    FOR UPDATE"""
    row = _fetchSingle(q, locals(), strict=False)
    if row:
        raise koji.GenericError, "User already in group"
    insert = """INSERT INTO user_groups (user_id,group_id)
    VALUES(%(user_id)i,%(group_id)i)"""
    _dml(insert,locals())


def drop_group_member(group,user):
    """Drop user from group"""
    context.session.assertPerm('admin')
    group = get_user(group)
    user = get_user(user)
    if group['usertype'] != koji.USERTYPES['GROUP']:
        raise koji.GenericError, "Not a group: %(name)s" % group
    user_id = user['id']
    group_id = group['id']
    insert = """UPDATE user_groups
    SET active=NULL, revoke_event=get_event()
    WHERE active = TRUE AND user_id = %(user_id)i
        AND group_id = %(group_id)i"""
    _dml(insert,locals())

def get_group_members(group):
    """Get the members of a group"""
    context.session.assertPerm('admin')
    group = get_user(group)
    if group['usertype'] != koji.USERTYPES['GROUP']:
        raise koji.GenericError, "Not a group: %(name)s" % group
    group_id = group['id']
    fields = ('id','name','usertype','krb_principal')
    q = """SELECT %s FROM user_groups
    JOIN users ON user_id = users.id
    WHERE active = TRUE AND group_id = %%(group_id)i""" % ','.join(fields)
    return _multiRow(q, locals(), fields)

def set_user_status(user, status):
    context.session.assertPerm('admin')
    if not koji.USER_STATUS.get(status):
        raise koji.GenericError, 'invalid status: %s' % status
    if user['status'] == status:
        # nothing to do
        return
    update = """UPDATE users SET status = %(status)i WHERE id = %(user_id)i"""
    user_id = user['id']
    rows = _dml(update, locals())
    # sanity check
    if rows == 0:
        raise koji.GenericError, 'invalid user ID: %i' % user_id

class QueryProcessor(object):
    """
    Build a query from its components.
    - columns, aliases, tables: lists of the column names to retrieve,
      the tables to retrieve them from, and the key names to use when
      returning values as a map, respectively
    - joins: a list of joins in the form 'table1 ON table1.col1 = table2.col2', 'JOIN' will be
             prepended automatically; if extended join syntax (LEFT, OUTER, etc.) is required,
             it can be specified, and 'JOIN' will not be prepended
    - clauses: a list of where clauses in the form 'table1.col1 OPER table2.col2-or-variable';
               each clause will be surrounded by parentheses and all will be AND'ed together
    - values: the map that will be used to replace any substitution expressions in the query
    - opts: a map of query options; currently supported options are:
        countOnly: if True, return an integer indicating how many results would have been
                   returned, rather than the actual query results
        order: a column or alias name to use in the 'ORDER BY' clause
        offset: an integer to use in the 'OFFSET' clause
        limit: an integer to use in the 'LIMIT' clause
        asList: if True, return results as a list of lists, where each list contains the
                column values in query order, rather than the usual list of maps
    """
    def __init__(self, columns=None, aliases=None, tables=None,
                 joins=None, clauses=None, values=None, opts=None):
        self.columns = columns
        self.aliases = aliases
        if columns and aliases:
            if len(columns) != len(aliases):
                raise StandardError, 'column and alias lists must be the same length'
            self.colsByAlias = dict(zip(aliases, columns))
        else:
            self.colsByAlias = {}
        self.tables = tables
        self.joins = joins
        self.clauses = clauses
        if values:
            self.values = values
        else:
            self.values = {}
        if opts:
            self.opts = opts
        else:
            self.opts = {}

    def countOnly(self, count):
        self.opts['countOnly'] = count

    def __str__(self):
        query = \
"""
SELECT %(col_str)s
  FROM %(table_str)s
%(join_str)s
%(clause_str)s
 %(order_str)s
%(offset_str)s
 %(limit_str)s
"""
        if self.opts.get('countOnly'):
            if self.opts.get('offset') or self.opts.get('limit'):
                # If we're counting with an offset and/or limit, we need
                # to wrap the offset/limited query and then count the results,
                # rather than trying to offset/limit the single row returned
                # by count(*).  Because we're wrapping the query, we don't care
                # about the column values.
                col_str = '1'
            else:
                col_str = 'count(*)'
        else:
            col_str = self._seqtostr(self.columns)
        table_str = self._seqtostr(self.tables)
        join_str = self._joinstr()
        clause_str = self._seqtostr(self.clauses, sep=')\n   AND (')
        if clause_str:
            clause_str = ' WHERE (' + clause_str + ')'
        order_str = self._order()
        offset_str = self._optstr('offset')
        limit_str = self._optstr('limit')

        query = query % locals()
        if self.opts.get('countOnly') and \
           (self.opts.get('offset') or self.opts.get('limit')):
            query = 'SELECT count(*)\nFROM (' + query + ') numrows'
        return query

    def __repr__(self):
        return '<QueryProcessor: columns=%r, aliases=%r, tables=%r, joins=%r, clauses=%r, values=%r, opts=%r>' % \
               (self.columns, self.aliases, self.tables, self.joins, self.clauses, self.values, self.opts)

    def _seqtostr(self, seq, sep=', '):
        if seq:
            return sep.join(seq)
        else:
            return ''

    def _joinstr(self):
        if not self.joins:
            return ''
        result = ''
        for join in self.joins:
            if result:
                result += '\n'
            if re.search(r'\bjoin\b', join, re.IGNORECASE):
                # The join clause already contains the word 'join',
                # so don't prepend 'JOIN' to it
                result += '  ' + join
            else:
                result += '  JOIN ' + join
        return result

    def _order(self):
        # Don't bother sorting if we're just counting
        if self.opts.get('countOnly'):
            return ''
        order = self.opts.get('order')
        if order:
            if order.startswith('-'):
                order = order[1:]
                direction = ' DESC'
            else:
                direction = ''
            # Check if we're ordering by alias first
            orderCol = self.colsByAlias.get(order)
            if orderCol:
                pass
            elif order in self.columns:
                orderCol = order
            else:
                raise StandardError, 'invalid order: ' + order
            return 'ORDER BY ' + orderCol + direction
        else:
            return ''

    def _optstr(self, optname):
        optval = self.opts.get(optname)
        if optval:
            return '%s %i' % (optname.upper(), optval)
        else:
            return ''

    def execute(self):
        query = str(self)
        if self.opts.get('countOnly'):
            return _singleValue(query, self.values, strict=True)
        elif self.opts.get('asList'):
            return _fetchMulti(query, self.values)
        else:
            return _multiRow(query, self.values, (self.aliases or self.columns))

    def executeOne(self):
        results = self.execute()
        if isinstance(results, list):
            if len(results) > 0:
                return results[0]
            else:
                return None
        return results

def _applyQueryOpts(results, queryOpts):
    """
    Apply queryOpts to results in the same way QueryProcessor would.
    results is a list of maps.
    queryOpts is a map which may contain the following fields:
      countOnly
      order
      offset
      limit

    Note: asList is supported by QueryProcessor but not by this method.
    We don't know the original query order, and so don't have a way to
    return a useful list.  asList should be handled by the caller.
    """
    if queryOpts is None:
        queryOpts = {}
    if queryOpts.get('order'):
        order = queryOpts['order']
        reverse = False
        if order.startswith('-'):
            order = order[1:]
            reverse = True
        results.sort(key=lambda o: o[order])
        if reverse:
            results.reverse()
    if queryOpts.get('offset'):
        results = results[queryOpts['offset']:]
    if queryOpts.get('limit'):
        results = results[:queryOpts['limit']]
    if queryOpts.get('countOnly'):
        return len(results)
    else:
        return results

#
# Policy Test Handlers


class OperationTest(koji.policy.MatchTest):
    """Checks operation against glob patterns"""
    name = 'operation'
    field = 'operation'

class PackageTest(koji.policy.MatchTest):
    """Checks package against glob patterns"""
    name = 'package'
    field = '_package'
    def run(self, data):
        #we need to find the package name from the base data
        data[self.field] = get_build(data['build'])['name']
        return super(PackageTest, self).run(data)

class TagTest(koji.policy.MatchTest):
    name = 'tag'
    field = '_tagname'

    def get_tag(self, data):
        """extract the tag to test against from the data

        return None if there is no tag to test
        """
        tag = data.get('tag')
        if tag is None:
            return None
        return get_tag(tag, strict=False)

    def run(self, data):
        #we need to find the tag name from the base data
        tinfo = self.get_tag(data)
        if tinfo is None:
            return False
        data[self.field] = tinfo['name']
        return super(TagTest, self).run(data)

class FromTagTest(TagTest):
    name = 'fromtag'
    def get_tag(self, data):
        tag = data.get('fromtag')
        if tag is None:
            return None
        return get_tag(tag, strict=False)

class HasTagTest(koji.policy.BaseSimpleTest):
    """Check to see if build (currently) has a given tag"""
    name = 'hastag'
    def run(self, data):
        tags = context.handlers.call('listTags', build=data['build'])
        #True if any of these tags match any of the patterns
        args = self.str.split()[1:]
        for tag in tags:
            for pattern in args:
                if fnmatch.fnmatch(tag['name'], pattern):
                    return True
        #otherwise...
        return False

class SkipTagTest(koji.policy.BaseSimpleTest):
    """Check for the skip_tag option

    For policies regarding build tasks (e.g. build_from_srpm)
    """
    name = 'skip_tag'
    def run(self, data):
        return bool(data.get('skip_tag'))

class BuildTagTest(koji.policy.BaseSimpleTest):
    """Check the build tag of the build

    If build_tag is not provided in policy data, it is determined by the
    buildroots of the component rpms
    """
    name = 'buildtag'
    def run(self, data):
        args = self.str.split()[1:]
        if data.has_key('build_tag'):
            tagname = get_tag(data['build_tag'])
            for pattern in args:
                if fnmatch.fnmatch(tagname, pattern):
                    return True
            #else
            return False
        elif data.has_key('build'):
            #determine build tag from buildroots
            #in theory, we should find only one unique build tag
            #it is possible that some rpms could have been imported later and hence
            #not have a buildroot.
            #or if the entire build was imported, there will be no buildroots
            rpms = context.handlers.call('listRPMs', buildID=data['build'])
<<<<<<< HEAD
            archives = list_archives(buildID=data['build'])
            br_list = [r['buildroot_id'] for r in rpms]
            br_list.extend([a['buildroot_id'] for a in archives])
            args = self.str.split()[1:]
            for br_id in br_list:
                if br_id is None:
=======
            for rpminfo in rpms:
                if rpminfo['buildroot_id'] is None:
>>>>>>> 2da42499
                    continue
                tagname = get_buildroot(br_id)['tag_name']
                for pattern in args:
                    if fnmatch.fnmatch(tagname, pattern):
                        return True
            #otherwise...
            return False
        else:
            return False

class ImportedTest(koji.policy.BaseSimpleTest):
    """Check if any part of a build was imported

    This is determined by checking the buildroots of the rpms and archives
    True if any of them lack a buildroot (strict)"""
    name = 'imported'
    def run(self, data):
        rpms = context.handlers.call('listRPMs', buildID=data['build'])
        #no test args
        for rpminfo in rpms:
            if rpminfo['buildroot_id'] is None:
                return True
        for archive in list_archives(buildID=data['build']):
            if archive['buildroot_id'] is None:
                return True
        #otherwise...
        return False

class IsBuildOwnerTest(koji.policy.BaseSimpleTest):
    """Check if user owns the build"""
    name = "is_build_owner"
    def run(self, data):
        build = get_build(data['build'])
        owner = get_user(build['owner_id'])
        user = get_user(data['user_id'])
        if owner['id'] == user['id']:
            return True
        if owner['usertype'] == koji.USERTYPES['GROUP']:
            # owner is a group, check to see if user is a member
            if owner['id'] in koji.auth.get_user_groups(user['id']):
                return True
        #otherwise...
        return False

class UserInGroupTest(koji.policy.BaseSimpleTest):
    """Check if user is in group(s)

    args are treated as patterns and matched against group name
    true is user is in /any/ matching group
    """
    name = "user_in_group"
    def run(self, data):
        user = get_user(data['user_id'])
        groups = koji.auth.get_user_groups(user['id'])
        args = self.str.split()[1:]
        for group_id, group in groups.iteritems():
            for pattern in args:
                if fnmatch.fnmatch(group, pattern):
                    return True
        #otherwise...
        return False

class HasPermTest(koji.policy.BaseSimpleTest):
    """Check if user has permission(s)

    args are treated as patterns and matched against permission name
    true is user has /any/ matching permission
    """
    name = "has_perm"
    def run(self, data):
        user = get_user(data['user_id'])
        perms = koji.auth.get_user_perms(user['id'])
        args = self.str.split()[1:]
        for perm in perms:
            for pattern in args:
                if fnmatch.fnmatch(perm, pattern):
                    return True
        #otherwise...
        return False

class SourceTest(koji.policy.MatchTest):
    """Match build source

    This is not the cleanest, since we have to crack open the task parameters
    True if build source matches any of the supplied patterns
    """
    name = "source"
    field = '_source'
    def run(self, data):
        if data.has_key('source'):
            data[self.field] = data['source']
        elif data.has_key('build'):
            #crack open the build task
            build = get_build(data['build'])
            if build['task_id'] is None:
                #imported, no source to match against
                return False
            task = Task(build['task_id'])
            params = task.getRequest()
            #signature is (src, target, opts=None)
            data[self.field] = params[0]
        else:
            return False
        return super(SourceTest, self).run(data)

class PolicyTest(koji.policy.BaseSimpleTest):
    """Test named policy

    The named policy must exist
    Returns True is the policy results in an action of:
        yes, true, allow
    Otherwise returns False
    (Also returns False if there are no matches in the policy)
    Watch out for loops
    """
    name = 'policy'

    def __init__(self, str):
        super(PolicyTest, self).__init__(str)
        self.depth = 0
        # this is used to detect loops. Note that each test in a ruleset is
        # a distinct instance of its test class. So this value is particular
        # to a given appearance of a policy check in a ruleset.

    def run(self, data):
        args = self.str.split()[1:]
        if self.depth != 0:
            #LOOP!
            raise koji.GenericError, "encountered policy loop at %s" % self.str
        ruleset = context.policy.get(args[0])
        if not ruleset:
            raise koji.GenericError, "no such policy: %s" % args[0]
        self.depth += 1
        result = ruleset.apply(data)
        self.depth -= 1
        if result is None:
            return False
        else:
            return result.lower() in ('yes', 'true', 'allow')


def check_policy(name, data, default='deny', strict=False):
    """Check data against the named policy

    This assumes the policy actions consist of:
        allow
        deny

    Returns a pair (access, reason)
        access: True if the policy result is allow, false otherwise
        reason: reason for the access
    If strict is True, will raise ActionNotAllowed if the action is not 'allow'
    """
    ruleset = context.policy.get(name)
    if not ruleset:
        if context.opts.get('MissingPolicyOk'):
            # for backwards compatibility, this is the default
            result = "allow"
        else:
            result = "deny"
        reason = "missing policy"
    else:
        result = ruleset.apply(data)
        if result is None:
            result = default
        reason = ruleset.last_rule()
    if context.opts.get('KojiDebug', False):
        log_error("policy %(name)s gave %(result)s, reason: %(reason)s" % locals())
    if result.lower() == 'allow':
        return True, reason
    if not strict:
        return False, reason
    err_str = "policy violation"
    if context.opts.get('KojiDebug') or context.opts.get('VerbosePolicy'):
        err_str += " -- %s" % reason
    raise koji.ActionNotAllowed, err_str

def assert_policy(name, data, default='deny'):
    """Enforce the named policy

    This assumes the policy actions consist of:
        allow
        deny
    Raises ActionNotAllowed if policy result is not allow
    """
    check_policy(name, data, default=default, strict=True)

def rpmdiff(basepath, rpmlist):
    "Diff the first rpm in the list against the rest of the rpms."
    if len(rpmlist) < 2:
        return
    first_rpm = rpmlist[0]
    for other_rpm in rpmlist[1:]:
        # ignore differences in file size, md5sum, and mtime
        # (files may have been generated at build time and contain
        #  embedded dates or other insignificant differences)
        args = ['/usr/libexec/koji-hub/rpmdiff',
                '--ignore', 'S', '--ignore', '5',
                '--ignore', 'T',
                os.path.join(basepath, first_rpm),
                os.path.join(basepath, other_rpm)]
        proc = subprocess.Popen(args,
                                stdout=subprocess.PIPE, stderr=subprocess.STDOUT,
                                close_fds=True)
        output = proc.communicate()[0]
        status = proc.wait()
        if os.WIFSIGNALED(status) or \
                (os.WEXITSTATUS(status) != 0):
            raise koji.BuildError, 'mismatch when analyzing %s, rpmdiff output was:\n%s' % \
                (os.path.basename(first_rpm), output)

#
# XMLRPC Methods
#
class RootExports(object):
    '''Contains functions that are made available via XMLRPC'''

    def buildFromCVS(self, url, tag):
        raise koji.Deprecated
        #return make_task('buildFromCVS',[url, tag])

    def build(self, src, target, opts=None, priority=None, channel=None):
        """Create a build task

        priority: the amount to increase (or decrease) the task priority, relative
                  to the default priority; higher values mean lower priority; only
                  admins have the right to specify a negative priority here
        channel: the channel to allocate the task to
        Returns the task id
        """
        if not opts:
            opts = {}
        taskOpts = {}
        if priority:
            if priority < 0:
                if not context.session.hasPerm('admin'):
                    raise koji.ActionNotAllowed, 'only admins may create high-priority tasks'
            taskOpts['priority'] = koji.PRIO_DEFAULT + priority
        if channel:
            taskOpts['channel'] = channel
        return make_task('build',[src, target, opts],**taskOpts)

    def chainBuild(self, srcs, target, opts=None, priority=None, channel=None):
        """Create a chained build task for building sets of packages in order

        srcs: list of pkg lists, ie [[src00, src01, src03],[src20],[src30,src31],...]
              where each of the top-level lists gets built and a new repo is created
              before the next list is built.
        target: build target
        priority: the amount to increase (or decrease) the task priority, relative
                  to the default priority; higher values mean lower priority; only
                  admins have the right to specify a negative priority here
        channel: the channel to allocate the task to
        Returns a list of all the dependent task ids
        """
        if not opts:
            opts = {}
        taskOpts = {}
        if priority:
            if priority < 0:
                if not context.session.hasPerm('admin'):
                    raise koji.ActionNotAllowed, 'only admins may create high-priority tasks'
            taskOpts['priority'] = koji.PRIO_DEFAULT + priority
        if channel:
            taskOpts['channel'] = channel

        return make_task('chainbuild',[srcs,target,opts],**taskOpts)

    def mavenBuild(self, url, target, opts=None, priority=None, channel='maven'):
        """Create a Maven build task

        url: The url to checkout the source from.  May be a CVS, SVN, or GIT repository.
        target: the build target
        priority: the amount to increase (or decrease) the task priority, relative
                  to the default priority; higher values mean lower priority; only
                  admins have the right to specify a negative priority here
        channel: the channel to allocate the task to (defaults to the "maven" channel)

        Returns the task ID
        """
        if not opts:
            opts = {}
        taskOpts = {}
        if priority:
            if priority < 0:
                if not context.session.hasPerm('admin'):
                    raise koji.ActionNotAllowed, 'only admins may create high-priority tasks'
            taskOpts['priority'] = koji.PRIO_DEFAULT + priority
        if channel:
            taskOpts['channel'] = channel

        return make_task('maven', [url, target, opts], **taskOpts)

    def wrapperRPM(self, build, url, target, priority=None, channel='maven'):
        """Create a top-level wrapperRPM task

        build: The build to generate wrapper rpms for.  Must be in the COMPLETE state, and have
               associated Maven jars.
        url: SCM URL to a specfile fragment
        target: The build target to use when building the wrapper rpm.  The build_tag of the target will
                be used to populate the buildroot in which the rpms are built.
        priority: the amount to increase (or decrease) the task priority, relative
                  to the default priority; higher values mean lower priority; only
                  admins have the right to specify a negative priority here
        channel: the channel to allocate the task to (defaults to the "maven" channel)

        returns the task ID
        """
        context.session.assertPerm('admin')

        build = self.getBuild(build, strict=True)
        if list_rpms(build['id']):
            raise koji.PreBuildError, 'wrapper rpms for %s have already been built' % koji.buildLabel(build)
        build_target = self.getBuildTarget(target)
        if not build_target:
            raise koji.PreBuildError, 'no such build target: %s' % target
        build_tag = self.getTag(build_target['build_tag'], strict=True)
        repo_info = self.getRepo(build_tag['id'])
        if not repo_info:
            raise koji.PreBuildError, 'no repo for tag: %s' % build_tag['name']

        taskOpts = {}
        if priority:
            taskOpts['priority'] = koji.PRIO_DEFAULT + priority
        taskOpts['channel'] = channel

        return make_task('wrapperRPM', [url, build_tag, build, None, {'repo_id': repo_info['id']}], **taskOpts)

    def hello(self,*args):
        return "Hello World"

    def fault(self):
        "debugging. raise an error"
        raise Exception, "test exception"

    def error(self):
        "debugging. raise an error"
        raise koji.GenericError, "test error"

    def echo(self,*args):
        return args

    def getAPIVersion(self):
        return koji.API_VERSION

    def showSession(self):
        return "%s" % context.session

    def showOpts(self):
        context.session.assertPerm('admin')
        return "%r" % context.opts

    def getEvent(self, id):
        """
        Get information about the event with the given id.

        A map will be returned with the following keys:
          - id (integer): id of the event
          - ts (float): timestamp the event was created, in
                        seconds since the epoch

        If no event with the given id exists, an error will be raised.
        """
        fields = ('id', 'ts')
        values = {'id': id}
        q = """SELECT id, EXTRACT(EPOCH FROM time) FROM events
                WHERE id = %(id)i"""
        return _singleRow(q, values, fields, strict=True)

    def getLastEvent(self, before=None):
        """
        Get the id and timestamp of the last event recorded in the system.
        Events are usually created as the result of a configuration change
        in the database.

        If "before" (int or float) is specified, return the last event
        that occurred before that time (in seconds since the epoch).
        If there is no event before the given time, an error will be raised.

        Note that due to differences in precision between the database and python,
        this method can return an event with a timestamp the same or slightly higher
        (by a few microseconds) than the value of "before" provided.  Code using this
        method should check that the timestamp returned is in fact lower than the parameter.
        When trying to find information about a specific event, the getEvent() method
        should be used.
        """
        fields = ('id', 'ts')
        values = {}
        q = """SELECT id, EXTRACT(EPOCH FROM time) FROM events"""
        if before is not None:
            if not isinstance(before, (int, long, float)):
                raise koji.GenericError, 'invalid type for before: %s' % type(before)
            # use the repr() conversion because it retains more precision than the
            # string conversion
            q += """ WHERE EXTRACT(EPOCH FROM time) < %(before)r"""
            values['before'] = before
        q += """ ORDER BY id DESC LIMIT 1"""
        return _singleRow(q, values, fields, strict=True)

    def makeTask(self,*args,**opts):
        #this is mainly for debugging
        #only an admin can make arbitrary tasks
        context.session.assertPerm('admin')
        return make_task(*args,**opts)

    def uploadFile(self, path, name, size, md5sum, offset, data):
        #path: the relative path to upload to
        #name: the name of the file
        #size: size of contents (bytes)
        #md5: md5sum (hex digest) of contents
        #data: base64 encoded file contents
        #offset: the offset of the chunk
        # files can be uploaded in chunks, if so the md5 and size describe
        # the chunk rather than the whole file. the offset indicates where
        # the chunk belongs
        # the special offset -1 is used to indicate the final chunk
        if not context.session.logged_in:
            raise koji.GenericError, 'you must be logged-in to upload a file'
        contents = base64.decodestring(data)
        del data
        if not isinstance(offset, (int, long)):
            offset = int(offset)
        if offset != -1:
            if size is not None:
                if size != len(contents): return False
            if md5sum is not None:
                if md5sum != md5_constructor(contents).hexdigest():
                    return False
        uploadpath = koji.pathinfo.work()
        #XXX - have an incoming dir and move after upload complete
        # SECURITY - ensure path remains under uploadpath
        path = os.path.normpath(path)
        if path.startswith('..'):
            raise koji.GenericError, "Upload path not allowed: %s" % path
        udir = "%s/%s" % (uploadpath,path)
        koji.ensuredir(udir)
        fn = "%s/%s" % (udir,name)
        try:
            st = os.lstat(fn)
        except OSError, e:
            if e.errno == errno.ENOENT:
                pass
            else:
                raise
        else:
            if not stat.S_ISREG(st.st_mode):
                raise koji.GenericError, "destination not a file: %s" % fn
            elif offset == 0:
                #first chunk, so file should not exist yet
                if not fn.endswith('.log'):
                    # but we allow .log files to be uploaded multiple times to support
                    # realtime log-file viewing
                    raise koji.GenericError, "file already exists: %s" % fn
        fd = os.open(fn, os.O_RDWR | os.O_CREAT, 0666)
        # log_error("fd=%r" %fd)
        try:
            if offset == 0 or (offset == -1 and size == len(contents)):
                #truncate file
                fcntl.lockf(fd, fcntl.LOCK_EX|fcntl.LOCK_NB)
                try:
                    os.ftruncate(fd, 0)
                    # log_error("truncating fd %r to 0" %fd)
                finally:
                    fcntl.lockf(fd, fcntl.LOCK_UN)
            if offset == -1:
                os.lseek(fd,0,2)
            else:
                os.lseek(fd,offset,0)
            #write contents
            fcntl.lockf(fd, fcntl.LOCK_EX|fcntl.LOCK_NB, len(contents), 0, 2)
            try:
                os.write(fd, contents)
                # log_error("wrote contents")
            finally:
                fcntl.lockf(fd, fcntl.LOCK_UN, len(contents), 0, 2)
            if offset == -1:
                if size is not None:
                    #truncate file
                    fcntl.lockf(fd, fcntl.LOCK_EX|fcntl.LOCK_NB)
                    try:
                        os.ftruncate(fd, size)
                        # log_error("truncating fd %r to size %r" % (fd,size))
                    finally:
                        fcntl.lockf(fd, fcntl.LOCK_UN)
                if md5sum is not None:
                    #check final md5sum
                    sum = md5_constructor()
                    fcntl.lockf(fd, fcntl.LOCK_SH|fcntl.LOCK_NB)
                    try:
                        # log_error("checking md5sum")
                        os.lseek(fd,0,0)
                        while True:
                            block = os.read(fd, 819200)
                            if not block: break
                            sum.update(block)
                        if md5sum != sum.hexdigest():
                            # log_error("md5sum did not match")
                            #os.close(fd)
                            return False
                    finally:
                        fcntl.lockf(fd, fcntl.LOCK_UN)
        finally:
            os.close(fd)
        return True

    def downloadTaskOutput(self, taskID, fileName, offset=0, size=-1):
        """Download the file with the given name, generated by the task with the
        given ID."""
        if '..' in fileName:
            raise koji.GenericError, 'Invalid file name: %s' % fileName
        filePath = '%s/%s/%s' % (koji.pathinfo.work(), koji.pathinfo.taskrelpath(taskID), fileName)
        filePath = os.path.normpath(filePath)
        if not os.path.isfile(filePath):
            raise koji.GenericError, 'no file "%s" output by task %i' % (fileName, taskID)
        # Let the caller handler any IO or permission errors
        f = file(filePath, 'r')
        if isinstance(offset, int):
            if offset > 0:
                f.seek(offset, 0)
            elif offset < 0:
                f.seek(offset, 2)
        contents = f.read(size)
        f.close()
        return base64.encodestring(contents)

    def listTaskOutput(self, taskID, stat=False):
        """List the files generated by the task with the given ID.  This
        will usually include one or more RPMs, and one or more log files.
        If the task did not generate any files, or the output directory
        for the task no longer exists, return an empty list.

        If stat is True, return a map of filename -> stat_info where stat_info
        is a map containing the values of the st_* attributes returned by
        os.stat()."""
        taskDir = '%s/%s' % (koji.pathinfo.work(), koji.pathinfo.taskrelpath(taskID))

        if stat:
            result = {}
        else:
            result = []

        if not os.path.isdir(taskDir):
            return result

        for path, dirs, files in os.walk(taskDir):
            relpath = path[len(taskDir) + 1:]
            for filename in files:
                relfilename = os.path.join(relpath, filename)
                if stat:
                    stat_info = os.stat(os.path.join(path, filename))
                    stat_map = {}
                    for attr in dir(stat_info):
                        if attr.startswith('st_'):
                            stat_map[attr] = getattr(stat_info, attr)
                    result[relfilename] = stat_map
                else:
                    result.append(relfilename)

        return result

    createTag = staticmethod(create_tag)
    editTag = staticmethod(old_edit_tag)
    editTag2 = staticmethod(edit_tag)
    deleteTag = staticmethod(delete_tag)

    createExternalRepo = staticmethod(create_external_repo)
    listExternalRepos = staticmethod(get_external_repos)
    getExternalRepo = staticmethod(get_external_repo)
    editExternalRepo = staticmethod(edit_external_repo)
    deleteExternalRepo = staticmethod(delete_external_repo)

    def addExternalRepoToTag(self, tag_info, repo_info, priority):
        """Add an external repo to a tag"""
        # wrap the local method so we don't expose the event parameter
        add_external_repo_to_tag(tag_info, repo_info, priority)

    def removeExternalRepoFromTag(self, tag_info, repo_info):
        """Remove an external repo from a tag"""
        # wrap the local method so we don't expose the event parameter
        remove_external_repo_from_tag(tag_info, repo_info)

    editTagExternalRepo = staticmethod(edit_tag_external_repo)
    getTagExternalRepos = staticmethod(get_tag_external_repos)
    getExternalRepoList = staticmethod(get_external_repo_list)

    importBuildInPlace = staticmethod(import_build_in_place)
    resetBuild = staticmethod(reset_build)

    def importArchive(self, filepath, buildinfo):
        """
        Import an archive file and associate it with a build.  The archive can
        be any non-rpm filetype supported by Koji.
        
        filepath: path to the archive file (relative to the Koji workdir)
        buildinfo: information about the build to associate the archive with
                   May be a string (NVR), integer (buildID), or dict (containing keys: name, version, release)
        """
        context.session.assertPerm('admin')
        buildinfo = get_build(buildinfo, strict=True)
        fullpath = '%s/%s' % (koji.pathinfo.work(), filepath)
        import_archive(fullpath, buildinfo)

    untaggedBuilds = staticmethod(untagged_builds)
    tagHistory = staticmethod(tag_history)

    buildMap = staticmethod(build_map)
    deleteBuild = staticmethod(delete_build)
    def buildReferences(self, build, limit=None):
        return build_references(get_build(build, strict=True)['id'], limit)

    def createEmptyBuild(self, name, version, release, epoch, owner=None):
        context.session.assertPerm('admin')
        data = { 'name' : name, 'version' : version, 'release' : release,
                 'epoch' : epoch }
        if owner is not None:
            data['owner'] = owner
        return new_build(data)

    def createMavenBuild(self, build_info, maven_info):
        """
        Associate Maven metadata with an existing build.  The build must
        not already have associated Maven metadata.  pom_path must be a path
        on the server (relative to the work/ directory).
        """
        context.session.assertPerm('admin')
        build = get_build(build_info)
        if not build:
            build_id = self.createEmptyBuild(build_info['name'], build_info['version'],
                                             build_info['release'], build_info['epoch'])
            build = get_build(build_id, strict=True)
        new_maven_build(build, maven_info)

    def importRPM(self, path, basename):
        """Import an RPM into the database.

        The file must be uploaded first.
        """
        context.session.assertPerm('admin')
        uploadpath = koji.pathinfo.work()
        fn = "%s/%s/%s" %(uploadpath,path,basename)
        if not os.path.exists(fn):
            raise koji.GenericError, "No such file: %s" % fn
        rpminfo = import_rpm(fn)
        import_rpm_file(fn,rpminfo['build'],rpminfo)
        add_rpm_sig(rpminfo['id'], koji.rip_rpm_sighdr(fn))

    def addExternalRPM(self, rpminfo, external_repo, strict=True):
        """Import an external RPM

        This call is mainly for testing. Normal access will be through
        a host call"""
        context.session.assertPerm('admin')
        add_external_rpm(rpminfo, external_repo, strict=strict)

    def tagBuildBypass(self,tag,build,force=False):
        """Tag a build without running post checks or notifications

        This is a short circuit function for imports.
        Admin permission required.

        Tagging with a locked tag is not allowed unless force is true.
        Retagging is not allowed unless force is true. (retagging changes the order
        of entries will affect which build is the latest)
        """
        context.session.assertPerm('admin')
        _tag_build(tag, build, force=force)

    def tagBuild(self,tag,build,force=False,fromtag=None):
        """Request that a build be tagged

        The force option will attempt to force the action in the event of:
            - tag locked
            - missing permission
            - package not in list for tag
        The force option is really only effect for admins

        If fromtag is specified, this becomes a move operation.

        This call creates a task to do some of the heavy lifting
        The return value is the task id
        """
        #first some lookups and basic sanity checks
        build = get_build(build, strict=True)
        tag = get_tag(tag, strict=True)
        if fromtag:
            fromtag_id = get_tag_id(fromtag, strict=True)
        else:
            fromtag_id = None
        pkg_id = build['package_id']
        tag_id = tag['id']
        build_id = build['id']
        # note: we're just running the quick checks now so we can fail
        #       early if appropriate, rather then waiting for the task
        # Make sure package is on the list for this tag
        pkgs = readPackageList(tagID=tag_id, pkgID=pkg_id, inherit=True)
        pkg_error = None
        if not pkgs.has_key(pkg_id):
            pkg_error = "Package %s not in list for %s" % (build['name'], tag['name'])
        elif pkgs[pkg_id]['blocked']:
            pkg_error = "Package %s blocked in %s" % (build['name'], tag['name'])
        policy_data = {'tag' : tag_id, 'build' : build_id, 'fromtag' : fromtag_id}
        policy_data['user_id'] = context.session.user_id
        if fromtag is None:
            policy_data['operation'] = 'tag'
        else:
            policy_data['operation'] = 'move'
        #don't check policy for admins using force
        if not force or not context.session.hasPerm('admin'):
            assert_policy('tag', policy_data)
        #XXX - we're running this check twice, here and in host.tagBuild (called by the task)
        if pkg_error:
            if force and context.session.hasPerm('admin'):
                pkglist_add(tag_id,pkg_id,force=True,block=False)
            else:
                raise koji.TagError, pkg_error
        #access check
        assert_tag_access(tag_id,user_id=None,force=force)
        if fromtag:
            assert_tag_access(fromtag_id,user_id=None,force=force)
        #spawn the tagging tasks (it performs more thorough checks)
        return make_task('tagBuild', [tag_id, build_id, force, fromtag_id], priority=10)

    def untagBuild(self,tag,build,strict=True,force=False):
        """Untag a build

        Unlike tagBuild, this does not create a task
        No return value"""
        #we can't staticmethod this one -- we're limiting the options
        user_id = context.session.user_id
        tag_id = get_tag(tag, strict=True)['id']
        build_id = get_build(build, strict=True)['id']
        policy_data = {'tag' : None, 'build' : build_id, 'fromtag' : tag_id}
        policy_data['user_id'] = context.session.user_id
        policy_data['operation'] = 'untag'
        try:
            #don't check policy for admins using force
            if not force or not context.session.hasPerm('admin'):
                assert_policy('tag', policy_data)
            _untag_build(tag,build,strict=strict,force=force)
            tag_notification(True, None, tag, build, user_id)
        except Exception, e:
            exctype, value = sys.exc_info()[:2]
            tag_notification(False, None, tag, build, user_id, False, "%s: %s" % (exctype, value))
            raise

    def untagBuildBypass(self, tag, build, strict=True, force=False):
        """Untag a build without any checks or notifications

        Admins only. Intended for syncs/imports.

        Unlike tagBuild, this does not create a task
        No return value"""
        context.session.assertPerm('admin')
        _untag_build(tag, build, strict=strict, force=force)

    def moveBuild(self,tag1,tag2,build,force=False):
        """Move a build from tag1 to tag2

        Returns the task id of the task performing the move"""
        return self.tagBuild(tag2,build,force=force,fromtag=tag1)

    def moveAllBuilds(self, tag1, tag2, package, force=False):
        """Move all builds of a package from tag1 to tag2 in the correct order

        Returns the task id of the task performing the move"""

        #lookups and basic sanity checks
        pkg_id = get_package_id(package, strict=True)
        tag1_id = get_tag_id(tag1, strict=True)
        tag2_id = get_tag_id(tag2, strict=True)

        # note: we're just running the quick checks now so we can fail
        #       early if appropriate, rather then waiting for the task
        # Make sure package is on the list for the tag we're adding it to
        pkgs = readPackageList(tagID=tag2_id, pkgID=pkg_id, inherit=True)
        pkg_error = None
        if not pkgs.has_key(pkg_id):
            pkg_error = "Package %s not in list for tag %s" % (package, tag2)
        elif pkgs[pkg_id]['blocked']:
            pkg_error = "Package %s blocked in tag %s" % (package, tag2)
        if pkg_error:
            if force and context.session.hasPerm('admin'):
                pkglist_add(tag2_id,pkg_id,force=True,block=False)
            else:
                raise koji.TagError, pkg_error

        #access check
        assert_tag_access(tag1_id,user_id=None,force=force)
        assert_tag_access(tag2_id,user_id=None,force=force)

        build_list = readTaggedBuilds(tag1_id, package=package)
        # we want 'ORDER BY tag_listing.create_event ASC' not DESC so reverse
        build_list.reverse()

        #policy check
        policy_data = {'tag' : tag2, 'fromtag' : tag1, 'operation' : 'move'}
        policy_data['user_id'] = context.session.user_id
        #don't check policy for admins using force
        if not force or not context.session.hasPerm('admin'):
            for build in build_list:
                policy_data['build'] = build
                assert_policy('tag', policy_data)
                #XXX - we're running this check twice, here and in host.tagBuild (called by the task)

        wait_on = []
        tasklist = []
        for build in build_list:
            task_id = make_task('dependantTask', [wait_on, [['tagBuild', [tag2_id, build['id'], force, tag1_id], {'priority':15}]]])
            wait_on = [task_id]
            log_error("\nMade Task: %s\n" % task_id)
            tasklist.append(task_id)
        return tasklist

    def fixTags(self):
        """A fix for incomplete tag import, adds tag_config entries

        Note the query will only add the tag_config entries if there are
        no other tag_config entries, so it will not 'undelete' any tags"""
        c = context.cnx.cursor()
        q = """
        INSERT INTO tag_config(tag_id,arches,perm_id,locked)
        SELECT id,'i386 ia64 ppc ppc64 s390 s390x sparc sparc64 x86_64',NULL,False
        FROM tag LEFT OUTER JOIN tag_config ON tag.id = tag_config.tag_id
        WHERE revoke_event IS NULL AND active IS NULL;
        """
        context.commit_pending = True
        c.execute(q)

    def listTags(self, build=None, package=None, queryOpts=None):
        """List tags.  If build is specified, only return tags associated with the
        given build.  If package is specified, only return tags associated with the
        specified package.  If neither is specified, return all tags.  Build can be
        either an integer ID or a string N-V-R.  Package can be either an integer ID
        or a string name.  Only one of build and package may be specified.  Returns
        a list of maps.  Each map contains keys:
          - id
          - name
          - perm_id
          - perm
          - arches
          - locked

        If package is specified, each map will also contain:
          - owner_id
          - owner_name
          - blocked
          - extra_arches
        """
        if build is not None and package is not None:
            raise koji.GenericError, 'only one of build and package may be specified'

        tables = ['tag_config']
        joins = ['tag ON tag.id = tag_config.tag_id',
                 'LEFT OUTER JOIN permissions ON tag_config.perm_id = permissions.id']
        fields = ['tag.id', 'tag.name', 'tag_config.perm_id', 'permissions.name',
                  'tag_config.arches', 'tag_config.locked']
        aliases = ['id', 'name', 'perm_id', 'perm',
                   'arches', 'locked']
        clauses = ['tag_config.active = true']

        if build is not None:
            # lookup build id
            buildinfo = get_build(build)
            if not buildinfo:
                raise koji.GenericError, 'invalid build: %s' % build
            joins.append('tag_listing ON tag.id = tag_listing.tag_id')
            clauses.append('tag_listing.active = true')
            clauses.append('tag_listing.build_id = %(buildID)i')
            buildID = buildinfo['id']
        elif package is not None:
            packageinfo = self.getPackage(package)
            if not packageinfo:
                raise koji.GenericError, 'invalid package: %s' % package
            fields.extend(['users.id', 'users.name', 'tag_packages.blocked', 'tag_packages.extra_arches'])
            aliases.extend(['owner_id', 'owner_name', 'blocked', 'extra_arches'])
            joins.append('tag_packages ON tag.id = tag_packages.tag_id')
            clauses.append('tag_packages.active = true')
            clauses.append('tag_packages.package_id = %(packageID)i')
            joins.append('users ON tag_packages.owner = users.id')
            packageID = packageinfo['id']

        query = QueryProcessor(columns=fields, aliases=aliases, tables=tables,
                               joins=joins, clauses=clauses, values=locals(),
                               opts=queryOpts)
        return query.execute()

    getBuild = staticmethod(get_build)
    getMavenBuild = staticmethod(get_maven_build)
    getArchiveType = staticmethod(get_archive_type)
    listArchives = staticmethod(list_archives)
    getArchive = staticmethod(get_archive)
    getMavenArchive = staticmethod(get_maven_archive)
    listArchiveFiles = staticmethod(list_archive_files)
    getArchiveFile = staticmethod(get_archive_file)

    def getChangelogEntries(self, buildID=None, taskID=None, filepath=None, author=None, before=None, after=None, queryOpts=None):
        """Get changelog entries for the build with the given ID,
           or for the rpm generated by the given task at the given path

        - author: only return changelogs with a matching author
        - before: only return changelogs from before the given date (in UTC)
                  (a datetime object, a string in the 'YYYY-MM-DD HH24:MI:SS format, or integer seconds
                   since the epoch)
        - after: only return changelogs from after the given date (in UTC)
                 (a datetime object, a string in the 'YYYY-MM-DD HH24:MI:SS format, or integer seconds
                  since the epoch)
        - queryOpts: query options used by the QueryProcessor

        If "order" is not specified in queryOpts, results will be returned in reverse chronological
        order.

        Results will be returned as a list of maps with 'date', 'author', and 'text' keys.
        If there are no results, an empty list will be returned.
        """
        if queryOpts is None:
            queryOpts = {}
        if queryOpts.get('order') in ('date', '-date'):
            # use a numeric sort on the timestamp instead of an alphabetic sort on the
            # date string
            queryOpts['order'] = queryOpts['order'].replace('date', 'date_ts')
        if buildID:
            build_info = get_build(buildID)
            if not build_info:
                return _applyQueryOpts([], queryOpts)
            srpms = self.listRPMs(buildID=build_info['id'], arches='src')
            if not srpms:
                return _applyQueryOpts([], queryOpts)
            srpm_info = srpms[0]
            srpm_path = os.path.join(koji.pathinfo.build(build_info), koji.pathinfo.rpm(srpm_info))
        elif taskID:
            if not filepath:
                raise koji.GenericError, 'filepath must be spcified with taskID'
            if filepath.startswith('/') or '../' in filepath:
                raise koji.GenericError, 'invalid filepath: %s' % filepath
            srpm_path = os.path.join(koji.pathinfo.work(),
                                     koji.pathinfo.taskrelpath(taskID),
                                     filepath)
        else:
            raise koji.GenericError, 'either buildID or taskID and filepath must be specified'

        if not os.path.exists(srpm_path):
            return _applyQueryOpts([], queryOpts)

        if before:
            if isinstance(before, datetime.datetime):
                before = calendar.timegm(before.utctimetuple())
            elif isinstance(before, (str, unicode)):
                before = koji.util.parseTime(before)
            elif isinstance(before, (int, long)):
                pass
            else:
                raise koji.GenericError, 'invalid type for before: %s' % type(before)

        if after:
            if isinstance(after, datetime.datetime):
                after = calendar.timegm(after.utctimetuple())
            elif isinstance(after, (str, unicode)):
                after = koji.util.parseTime(after)
            elif isinstance(after, (int, long)):
                pass
            else:
                raise koji.GenericError, 'invalid type for after: %s' % type(after)

        results = []

        fields = koji.get_header_fields(srpm_path, ['changelogtime', 'changelogname', 'changelogtext'])
        for (cltime, clname, cltext) in zip(fields['changelogtime'], fields['changelogname'],
                                            fields['changelogtext']):
            cldate = datetime.datetime.fromtimestamp(cltime).isoformat(' ')
            clname = koji.fixEncoding(clname)
            cltext = koji.fixEncoding(cltext)

            if author and author != clname:
                continue
            if before and not cltime < before:
                continue
            if after and not cltime > after:
                continue

            if queryOpts.get('asList'):
                results.append([cldate, clname, cltext])
            else:
                results.append({'date': cldate, 'date_ts': cltime, 'author': clname, 'text': cltext})

        return _applyQueryOpts(results, queryOpts)

    def cancelBuild(self, buildID):
        """Cancel the build with the given buildID

        If the build is associated with a task, cancel the task as well.
        Return True if the build was successfully canceled, False if not."""
        build = get_build(buildID)
        if build == None:
            return False
        if build['owner_id'] != context.session.user_id:
            if not context.session.hasPerm('admin'):
                raise koji.ActionNotAllowed, 'Cannot cancel build, not owner'
        return cancel_build(build['id'])

    def assignTask(self,task_id,host,force=False):
        """Assign a task to a host

        Specify force=True to assign a non-free task
        """
        context.session.assertPerm('admin')
        task = Task(task_id)
        host = get_host(host,strict=True)
        task.assign(host['id'],force)

    def freeTask(self,task_id):
        """Free a task"""
        context.session.assertPerm('admin')
        task = Task(task_id)
        task.free()

    def cancelTask(self,task_id,recurse=True):
        """Cancel a task"""
        task = Task(task_id)
        if not task.verifyOwner() and not task.verifyHost():
            if not context.session.hasPerm('admin'):
                raise koji.ActionNotAllowed, 'Cannot cancel task, not owner'
        #non-admins can also use cancelBuild
        task.cancel(recurse=recurse)

    def cancelTaskFull(self,task_id,strict=True):
        """Cancel a task and all tasks in its group"""
        context.session.assertPerm('admin')
        #non-admins can use cancelBuild or cancelTask
        Task(task_id).cancelFull(strict=strict)

    def cancelTaskChildren(self,task_id):
        """Cancel a task's children, but not the task itself"""
        task = Task(task_id)
        if not task.verifyOwner() and not task.verifyHost():
            if not context.session.hasPerm('admin'):
                raise koji.ActionNotAllowed, 'Cannot cancel task, not owner'
        task.cancelChildren()

    def setTaskPriority(self, task_id, priority, recurse=True):
        """Set task priority"""
        context.session.assertPerm('admin')
        task = Task(task_id)
        task.setPriority(priority, recurse=recurse)

    def listTagged(self,tag,event=None,inherit=False,prefix=None,latest=False,package=None,owner=None,maven_only=False):
        """List builds tagged with tag"""
        if not isinstance(tag,int):
            #lookup tag id
            tag = get_tag_id(tag,strict=True)
        results = readTaggedBuilds(tag,event,inherit=inherit,latest=latest,package=package,owner=owner,maven_only=maven_only)
        if prefix:
            prefix = prefix.lower()
            results = [build for build in results if build['package_name'].lower().startswith(prefix)]
        return results

    def listTaggedRPMS(self,tag,event=None,inherit=False,latest=False,package=None,arch=None,rpmsigs=False,owner=None):
        """List rpms and builds within tag"""
        if not isinstance(tag,int):
            #lookup tag id
            tag = get_tag_id(tag,strict=True)
        return readTaggedRPMS(tag,event=event,inherit=inherit,latest=latest,package=package,arch=arch,rpmsigs=rpmsigs,owner=owner)

    def listTaggedArchives(self, tag, event=None, inherit=False, latest=False, package=None, maven_only=False):
        """List archives and builds within a tag"""
        if not isinstance(tag, int):
            tag = get_tag_id(tag,strict=True)
        return readTaggedArchives(tag, event=event, inherit=inherit, latest=latest, package=package, maven_only=maven_only)

    def listBuilds(self, packageID=None, userID=None, taskID=None, prefix=None, state=None,
                   createdBefore=None, createdAfter=None,
                   completeBefore=None, completeAfter=None, mavenOnly=False, queryOpts=None):
        """List package builds.
        If packageID is specified, restrict the results to builds of the specified package.
        If userID is specified, restrict the results to builds owned by the given user.
        If taskID is specfied, restrict the results to builds with the given task ID.  If taskID is -1,
           restrict the results to builds with a non-null taskID.
        If prefix is specified, restrict the results to builds whose package name starts with that
        prefix.
        If createdBefore and/or createdAfter are specified, restrict the results to builds whose
        creation_time is before and/or after the given time.
        If completeBefore and/or completeAfter are specified, restrict the results to builds whose
        completion_time is before and/or after the given time.
        The time may be specified as a floating point value indicating seconds since the Epoch (as
        returned by time.time()) or as a string in ISO format ('YYYY-MM-DD HH24:MI:SS').
        If mavenOnly is true, only list builds with associated Maven metadata.
        One or more of packageID, userID, and taskID may be specified.

        Returns a list of maps.  Each map contains the following keys:

          - build_id
          - version
          - release
          - epoch
          - state
          - package_id
          - package_name
          - name (same as package_name)
          - nvr (synthesized for sorting purposes)
          - owner_id
          - owner_name
          - creation_event_id
          - creation_time
          - completion_time
          - task_id

        If mavenOnly is true, each map will also contain the following keys:

          - maven_group_id
          - maven_artifact_id
          - maven_version

        If no builds match, an empty list is returned.
        """
        fields = [('build.id', 'build_id'), ('build.version', 'version'), ('build.release', 'release'),
                  ('build.epoch', 'epoch'), ('build.state', 'state'), ('build.completion_time', 'completion_time'),
                  ('events.id', 'creation_event_id'), ('events.time', 'creation_time'), ('build.task_id', 'task_id'),
                  ('package.id', 'package_id'), ('package.name', 'package_name'), ('package.name', 'name'),
                  ("package.name || '-' || build.version || '-' || build.release", 'nvr'),
                  ('users.id', 'owner_id'), ('users.name', 'owner_name')]

        tables = ['build']
        joins = ['events ON build.create_event = events.id',
                 'package ON build.pkg_id = package.id',
                 'users ON build.owner = users.id']
        clauses = []
        if packageID != None:
            clauses.append('package.id = %(packageID)i')
        if userID != None:
            clauses.append('users.id = %(userID)i')
        if taskID != None:
            if taskID == -1:
                clauses.append('build.task_id IS NOT NULL')
            else:
                clauses.append('build.task_id = %(taskID)i')
        if prefix:
            clauses.append("package.name ilike %(prefix)s || '%%'")
        if state != None:
            clauses.append('build.state = %(state)i')
        if createdBefore:
            if not isinstance(createdBefore, str):
                createdBefore = datetime.datetime.fromtimestamp(createdBefore).isoformat(' ')
            clauses.append('events.time < %(createdBefore)s')
        if createdAfter:
            if not isinstance(createdAfter, str):
                createdAfter = datetime.datetime.fromtimestamp(createdAfter).isoformat(' ')
            clauses.append('events.time > %(createdAfter)s')
        if completeBefore:
            if not isinstance(completeBefore, str):
                completeBefore = datetime.datetime.fromtimestamp(completeBefore).isoformat(' ')
            clauses.append('build.completion_time < %(completeBefore)s')
        if completeAfter:
            if not isinstance(completeAfter, str):
                completeAfter = datetime.datetime.fromtimestamp(completeAfter).isoformat(' ')
            clauses.append('build.completion_time > %(completeAfter)s')
        if mavenOnly:
            joins.append('maven_builds ON build.id = maven_builds.build_id')
            fields.extend([('maven_builds.group_id', 'maven_group_id'),
                           ('maven_builds.artifact_id', 'maven_artifact_id'),
                           ('maven_builds.version', 'maven_version')])

        query = QueryProcessor(columns=[pair[0] for pair in fields],
                               aliases=[pair[1] for pair in fields],
                               tables=tables, joins=joins, clauses=clauses,
                               values=locals(), opts=queryOpts)

        return query.execute()

    def getLatestBuilds(self,tag,event=None,package=None,maven_only=False):
        """List latest builds for tag (inheritance enabled)"""
        if not isinstance(tag,int):
            #lookup tag id
            tag = get_tag_id(tag,strict=True)
        return readTaggedBuilds(tag,event,inherit=True,latest=True,package=package,maven_only=maven_only)

    def getLatestRPMS(self, tag, package=None, arch=None, event=None, rpmsigs=False):
        """List latest RPMS for tag (inheritance enabled)"""
        if not isinstance(tag,int):
            #lookup tag id
            tag = get_tag_id(tag,strict=True)
        return readTaggedRPMS(tag, package=package, arch=arch, event=event,inherit=True,latest=True, rpmsigs=rpmsigs)

    def getAverageBuildDuration(self, package):
        """Get the average duration of a build of the given package.
        Returns a floating-point value indicating the
        average number of seconds the package took to build.  If the package
        has never been built, return None."""
        packageID = get_package_id(package)
        if not packageID:
            return None
        st_complete = koji.BUILD_STATES['COMPLETE']
        query = """SELECT EXTRACT(epoch FROM avg(build.completion_time - events.time))
                     FROM build
                     JOIN events ON build.create_event = events.id
                     WHERE build.pkg_id = %(packageID)i
                       AND build.state = %(st_complete)i
                       AND build.task_id IS NOT NULL"""

        return _singleValue(query, locals())

    packageListAdd = staticmethod(pkglist_add)
    packageListRemove = staticmethod(pkglist_remove)
    packageListBlock = staticmethod(pkglist_block)
    packageListUnblock = staticmethod(pkglist_unblock)
    packageListSetOwner = staticmethod(pkglist_setowner)
    packageListSetArches = staticmethod(pkglist_setarches)

    groupListAdd = staticmethod(grplist_add)
    groupListRemove = staticmethod(grplist_remove)
    groupListBlock = staticmethod(grplist_block)
    groupListUnblock = staticmethod(grplist_unblock)

    groupPackageListAdd = staticmethod(grp_pkg_add)
    groupPackageListRemove = staticmethod(grp_pkg_remove)
    groupPackageListBlock = staticmethod(grp_pkg_block)
    groupPackageListUnblock = staticmethod(grp_pkg_unblock)

    groupReqListAdd = staticmethod(grp_req_add)
    groupReqListRemove = staticmethod(grp_req_remove)
    groupReqListBlock = staticmethod(grp_req_block)
    groupReqListUnblock = staticmethod(grp_req_unblock)

    getTagGroups = staticmethod(readTagGroups)

    checkTagAccess = staticmethod(check_tag_access)

    getGlobalInheritance = staticmethod(readGlobalInheritance)

    def getInheritanceData(self,tag):
        """Return inheritance data for tag"""
        if not isinstance(tag,int):
            #lookup tag id
            tag = get_tag_id(tag,strict=True)
        return readInheritanceData(tag)

    def setInheritanceData(self,tag,data,clear=False):
        if not isinstance(tag,int):
            #lookup tag id
            tag = get_tag_id(tag,strict=True)
        context.session.assertPerm('admin')
        return writeInheritanceData(tag,data,clear=clear)

    def getFullInheritance(self,tag,event=None,reverse=False,stops={},jumps={}):
        if not isinstance(tag,int):
            #lookup tag id
            tag = get_tag_id(tag,strict=True)
        for mapping in [stops, jumps]:
            for key in mapping.keys():
                mapping[int(key)] = mapping[key]
        return readFullInheritance(tag,event,reverse,stops,jumps)

    listRPMs = staticmethod(list_rpms)

    def listBuildRPMs(self,build):
        """Get information about all the RPMs generated by the build with the given
        ID.  A list of maps is returned, each map containing the following keys:

        - id
        - name
        - version
        - release
        - arch
        - epoch
        - payloadhash
        - size
        - buildtime
        - build_id
        - buildroot_id

        If no build has the given ID, or the build generated no RPMs, an empty list is returned."""
        if not isinstance(build, int):
            #lookup build id
            build = self.findBuildID(build)
        return self.listRPMs(buildID=build)

    getRPM = staticmethod(get_rpm)

    def getRPMDeps(self, rpmID, depType=None, queryOpts=None):
        """Return dependency information about the RPM with the given ID.
        If depType is specified, restrict results to dependencies of the given type.
        Otherwise, return all dependency information.  A list of maps will be returned,
        each with the following keys:
        - name
        - version
        - flags
        - type

        If there is no RPM with the given ID, or the RPM has no dependency information,
        an empty list will be returned.
        """
        if queryOpts is None:
            queryOpts = {}
        rpm_info = get_rpm(rpmID)
        if not rpm_info or not rpm_info['build_id']:
            return _applyQueryOpts([], queryOpts)
        build_info = get_build(rpm_info['build_id'])
        rpm_path = os.path.join(koji.pathinfo.build(build_info), koji.pathinfo.rpm(rpm_info))
        if not os.path.exists(rpm_path):
            return _applyQueryOpts([], queryOpts)

        results = []

        for dep_name in ['REQUIRE','PROVIDE','CONFLICT','OBSOLETE']:
            dep_id = getattr(koji, 'DEP_' + dep_name)
            if depType is None or depType == dep_id:
                fields = koji.get_header_fields(rpm_path, [dep_name + 'NAME',
                                                           dep_name + 'VERSION',
                                                           dep_name + 'FLAGS'])
                for (name, version, flags) in zip(fields[dep_name + 'NAME'],
                                                  fields[dep_name + 'VERSION'],
                                                  fields[dep_name + 'FLAGS']):
                    if queryOpts.get('asList'):
                        results.append([name, version, flags, dep_id])
                    else:
                        results.append({'name': name, 'version': version, 'flags': flags, 'type': dep_id})

        return _applyQueryOpts(results, queryOpts)

    def listRPMFiles(self, rpmID, queryOpts=None):
        """List files associated with the RPM with the given ID.  A list of maps
        will be returned, each with the following keys:
        - name
        - digest
        - md5 (alias for digest)
        - digest_algo
        - size
        - flags

        If there is no RPM with the given ID, or that RPM contains no files,
        an empty list will be returned."""
        if queryOpts is None:
            queryOpts = {}
        rpm_info = get_rpm(rpmID)
        if not rpm_info or not rpm_info['build_id']:
            return _applyQueryOpts([], queryOpts)
        build_info = get_build(rpm_info['build_id'])
        rpm_path = os.path.join(koji.pathinfo.build(build_info), koji.pathinfo.rpm(rpm_info))
        if not os.path.exists(rpm_path):
            return _applyQueryOpts([], queryOpts)

        results = []
        hdr = koji.get_rpm_header(rpm_path)
        fields = koji.get_header_fields(hdr, ['filenames', 'filemd5s', 'filesizes', 'fileflags'])
        digest_algo = koji.util.filedigestAlgo(hdr)

        for (name, digest, size, flags) in zip(fields['filenames'], fields['filemd5s'],
                                           fields['filesizes'], fields['fileflags']):
            if queryOpts.get('asList'):
                results.append([name, digest, size, flags, digest_algo])
            else:
                results.append({'name': name, 'digest': digest, 'digest_algo': digest_algo,
                                'md5': digest, 'size': size, 'flags': flags})

        return _applyQueryOpts(results, queryOpts)

    def getRPMFile(self, rpmID, filename):
        """
        Get info about the file in the given RPM with the given filename.
        A map will be returned with the following keys:
        - rpm_id
        - name
        - digest
        - md5 (alias for digest)
        - digest_algo
        - size
        - flags

        If no such file exists, an empty map will be returned.
        """
        rpm_info = get_rpm(rpmID)
        if not rpm_info or not rpm_info['build_id']:
            return {}
        build_info = get_build(rpm_info['build_id'])
        rpm_path = os.path.join(koji.pathinfo.build(build_info), koji.pathinfo.rpm(rpm_info))
        if not os.path.exists(rpm_path):
            return {}

        hdr = koji.get_rpm_header(rpm_path)
        # use filemd5s for backward compatibility
        fields = koji.get_header_fields(hdr, ['filenames', 'filemd5s', 'filesizes', 'fileflags'])
        digest_algo = koji.util.filedigestAlgo(hdr)

        i = 0
        for name in fields['filenames']:
            if name == filename:
                return {'rpm_id': rpm_info['id'], 'name': name, 'digest': fields['filemd5s'][i],
                        'digest_algo': digest_algo, 'md5': fields['filemd5s'][i],
                        'size': fields['filesizes'][i], 'flags': fields['fileflags'][i]}
            i += 1
        return {}

    def getRPMHeaders(self, rpmID=None, taskID=None, filepath=None, headers=None):
        """
        Get the requested headers from the rpm.  Header names are case-insensitive.
        If a header is requested that does not exist an exception will be raised.
        Returns a map of header names to values.  If the specified ID
        is not valid or the rpm does not exist on the file system, an empty map
        will be returned.
        """
        if not headers:
            headers = []
        if rpmID:
            rpm_info = get_rpm(rpmID)
            if not rpm_info or not rpm_info['build_id']:
                return {}
            build_info = get_build(rpm_info['build_id'])
            rpm_path = os.path.join(koji.pathinfo.build(build_info), koji.pathinfo.rpm(rpm_info))
            if not os.path.exists(rpm_path):
                return {}
        elif taskID:
            if not filepath:
                raise koji.GenericError, 'filepath must be specified with taskID'
            if filepath.startswith('/') or '../' in filepath:
                raise koji.GenericError, 'invalid filepath: %s' % filepath
            rpm_path = os.path.join(koji.pathinfo.work(),
                                    koji.pathinfo.taskrelpath(taskID),
                                    filepath)
        else:
            raise koji.GenericError, 'either rpmID or taskID and filepath must be specified'

        return koji.get_header_fields(rpm_path, headers)

    queryRPMSigs = staticmethod(query_rpm_sigs)
    writeSignedRPM = staticmethod(write_signed_rpm)

    def addRPMSig(self, an_rpm, data):
        """Store a signature header for an rpm

        data: the signature header encoded as base64
        """
        context.session.assertPerm('sign')
        return add_rpm_sig(an_rpm, base64.decodestring(data))

    findBuildID = staticmethod(find_build_id)
    getTagID = staticmethod(get_tag_id)
    getTag = staticmethod(get_tag)

    def getPackageID(self,name):
        c=context.cnx.cursor()
        q="""SELECT id FROM package WHERE name=%(name)s"""
        c.execute(q,locals())
        r=c.fetchone()
        if not r:
            return None
        return r[0]

    getPackage = staticmethod(lookup_package)

    def listPackages(self, tagID=None, userID=None, pkgID=None, prefix=None, inherited=False, with_dups=False):
        """List if tagID and/or userID is specified, limit the
        list to packages belonging to the given user or with the
        given tag.

        A list of maps is returned.  Each map contains the
        following keys:

        - package_id
        - package_name

        If tagID, userID, or pkgID are specified, the maps will also contain the
        following keys.

        - tag_id
        - tag_name
        - owner_id
        - owner_name
        - extra_arches
        - blocked
        """
        if tagID is None and userID is None and pkgID is None:
            query = """SELECT id, name from package"""
            results = _multiRow(query,{},('package_id', 'package_name'))
        else:
            if tagID is not None:
                tagID = get_tag_id(tagID,strict=True)
            if userID is not None:
                userID = get_user(userID,strict=True)['id']
            if pkgID is not None:
                pkgID = get_package_id(pkgID,strict=True)
            result_list = readPackageList(tagID=tagID, userID=userID, pkgID=pkgID,
                                          inherit=inherited, with_dups=with_dups).values()
            if with_dups:
                # when with_dups=True, readPackageList returns a list of list of dicts
                # convert it to a list of dicts for consistency
                results = []
                for result in result_list:
                    results.extend(result)
            else:
                results = result_list

        if prefix:
            prefix = prefix.lower()
            results = [package for package in results if package['package_name'].lower().startswith(prefix)]

        return results

    def checkTagPackage(self,tag,pkg):
        """Check that pkg is in the list for tag. Returns true/false"""
        tag_id = get_tag_id(tag,strict=False)
        pkg_id = get_package_id(pkg,strict=False)
        if pkg_id is None or tag_id is None:
            return False
        pkgs = readPackageList(tagID=tag_id, pkgID=pkg_id, inherit=True)
        if not pkgs.has_key(pkg_id):
            return False
        else:
            #still might be blocked
            return not pkgs[pkg_id]['blocked']

    def getPackageConfig(self,tag,pkg,event=None):
        """Get config for package in tag"""
        tag_id = get_tag_id(tag,strict=False)
        pkg_id = get_package_id(pkg,strict=False)
        if pkg_id is None or tag_id is None:
            return None
        pkgs = readPackageList(tagID=tag_id, pkgID=pkg_id, inherit=True, event=event)
        return pkgs.get(pkg_id,None)

    getUser = staticmethod(get_user)

    def grantPermission(self, userinfo, permission):
        """Grant a permission to a user"""
        context.session.assertPerm('admin')
        user_id = get_user(userinfo,strict=True)['id']
        perm = lookup_perm(permission, strict=True)
        perm_id = perm['id']
        if perm['name'] in koji.auth.get_user_perms(user_id):
            raise koji.GenericError, 'user %s already has permission: %s' % (userinfo, perm['name'])
        insert = """INSERT INTO user_perms (user_id, perm_id)
        VALUES (%(user_id)i, %(perm_id)i)"""
        _dml(insert, locals())

    def createUser(self, username, status=None, krb_principal=None):
        """Add a user to the database"""
        context.session.assertPerm('admin')
        if get_user(username):
            raise koji.GenericError, 'user already exists: %s' % username
        if krb_principal and get_user(krb_principal):
            raise koji.GenericError, 'user with this Kerberos principal already exists: %s' % krb_principal
        
        return context.session.createUser(username, status=status, krb_principal=krb_principal)

    def enableUser(self, username):
        """Enable logins by the specified user"""
        user = get_user(username)
        if not user:
            raise koji.GenericError, 'unknown user: %s' % username
        set_user_status(user, koji.USER_STATUS['NORMAL'])
    
    def disableUser(self, username):
        """Disable logins by the specified user"""
        user = get_user(username)
        if not user:
            raise koji.GenericError, 'unknown user: %s' % username
        set_user_status(user, koji.USER_STATUS['BLOCKED'])
    
    #group management calls
    newGroup = staticmethod(new_group)
    addGroupMember = staticmethod(add_group_member)
    dropGroupMember = staticmethod(drop_group_member)
    getGroupMembers = staticmethod(get_group_members)

    def listUsers(self, userType=koji.USERTYPES['NORMAL'], prefix=None, queryOpts=None):
        """List all users in the system.
        type can be either koji.USERTYPES['NORMAL']
        or koji.USERTYPES['HOST'].  Returns a list of maps with the
        following keys:

        - id
        - name
        - status
        - usertype
        - krb_principal

        If no users of the specified
        type exist, return an empty list."""
        fields = ('id', 'name', 'status', 'usertype', 'krb_principal')
        clauses = ['usertype = %(userType)i']
        if prefix:
            clauses.append("name ilike %(prefix)s || '%%'")
        query = QueryProcessor(columns=fields, tables=('users',), clauses=clauses,
                               values=locals(), opts=queryOpts)
        return query.execute()

    def getBuildConfig(self,tag,event=None):
        """Return build configuration associated with a tag"""
        taginfo = get_tag(tag,strict=True,event=event)
        arches = taginfo['arches']
        if arches is None:
            #follow inheritance for arches
            order = readFullInheritance(taginfo['id'],event=event)
            for link in order:
                if link['noconfig']:
                    continue
                arches = get_tag(link['parent_id'],strict=True,event=event)['arches']
                if arches is not None:
                    taginfo['arches'] = arches
                    break
        return taginfo

    def getRepo(self,tag,state=None):
        if isinstance(tag,int):
            id = tag
        else:
            id = get_tag_id(tag,strict=True)

        fields = ['repo.id', 'repo.state', 'repo.create_event', 'events.time', 'EXTRACT(EPOCH FROM events.time)']
        aliases = ['id', 'state', 'create_event', 'creation_time', 'create_ts']
        joins = ['events ON repo.create_event = events.id']
        clauses = ['repo.tag_id = %(id)i']
        if state is None:
            state = koji.REPO_READY
        clauses.append('repo.state = %(state)s' )

        query = QueryProcessor(columns=fields, aliases=aliases,
                               tables=['repo'], joins=joins, clauses=clauses,
                               values=locals(),
                               opts={'order': '-creation_time', 'limit': 1})
        return query.executeOne()

    repoInfo = staticmethod(repo_info)
    getActiveRepos = staticmethod(get_active_repos)

    def newRepo(self, tag, event=None, src=False, debuginfo=False):
        """Create a newRepo task. returns task id"""
        if context.session.hasPerm('regen-repo'):
            pass
        else:
            context.session.assertPerm('repo')
        opts = {}
        if event is not None:
            opts['event'] = event
        if src:
            opts['src'] = True
        if debuginfo:
            opts['debuginfo'] = True
        args = koji.encode_args(tag, **opts)
        return make_task('newRepo', args, priority=15, channel='createrepo')

    def repoExpire(self, repo_id):
        """mark repo expired"""
        context.session.assertPerm('repo')
        repo_expire(repo_id)

    def repoDelete(self, repo_id):
        """Attempt to mark repo deleted, return number of references

        If the number of references is nonzero, no change is made
        Does not remove from disk"""
        context.session.assertPerm('repo')
        return repo_delete(repo_id)

    def repoProblem(self, repo_id):
        """mark repo as broken"""
        context.session.assertPerm('repo')
        repo_problem(repo_id)

    def debugFunction(self, name, *args, **kwargs):
        # This is potentially dangerous, so it must be explicitly enabled
        allowed = context.opts.get('EnableFunctionDebug', False)
        if not allowed:
            raise koji.ActionNotAllowed, 'This call is not enabled'
        context.session.assertPerm('admin')
        func = globals().get(name)
        if callable(func):
            return func(*args, **kwargs)
        else:
            raise koji.GenericError, 'Unable to find function: %s' % name

    tagChangedSinceEvent = staticmethod(tag_changed_since_event)
    createBuildTarget = staticmethod(create_build_target)
    editBuildTarget = staticmethod(edit_build_target)
    deleteBuildTarget = staticmethod(delete_build_target)
    getBuildTargets = staticmethod(get_build_targets)

    def getBuildTarget(self, info, event=None, strict=False):
        """Return the build target with the given name or ID.
        If there is no matching build target, return None."""
        targets = get_build_targets(info=info, event=event)
        if len(targets) == 1:
            return targets[0]
        else:
            if strict:
                raise koji.GenericError, 'No matching build target found: %s' % info
            else:
                return None

    def taskFinished(self,taskId):
        task = Task(taskId)
        return task.isFinished()

    def getTaskRequest(self, taskId):
        task = Task(taskId)
        return task.getRequest()

    def getTaskResult(self, taskId):
        task = Task(taskId)
        return task.getResult()

    def getTaskInfo(self, task_id, request=False):
        """Get information about a task"""
        single = True
        if isinstance(task_id, list) or isinstance(task_id, tuple):
            single = False
        else:
            task_id = [task_id]
        ret = [Task(id).getInfo(False, request) for id in task_id]
        if single:
            return ret[0]
        else:
            return ret

    def getTaskChildren(self, task_id):
        """Return a list of the children
        of the Task with the given ID."""
        task = Task(task_id)
        return task.getChildren()

    def getTaskDescendents(self, task_id, request=False):
        """Get all descendents of the task with the given ID.
        Return a map of task_id -> list of child tasks.  If the given
        task has no descendents, the map will contain a single elements
        mapping the given task ID to an empty list.  Map keys will be strings
        representing integers, due to limitations in xmlrpclib.  If "request"
        is true, the parameters sent with the xmlrpc request will be decoded and
        included in the map."""
        task = Task(task_id)
        return get_task_descendents(task, request=request)

    def listTasks(self, opts=None, queryOpts=None):
        """Return list of tasks filtered by options

        Options(dictionary):
            option[type]: meaning
            arch[list]: limit to tasks for given arches
            state[list]: limit to tasks of given state
            owner[int]: limit to tasks owned by the user with the given ID
            host_id[int]: limit to tasks running on the host with the given ID
            parent[int]: limit to tasks with the given parent
            decode[bool]: whether or not xmlrpc data in the 'request' and 'result'
                          fields should be decoded; defaults to False
            method[str]: limit to tasks of the given method
            completeBefore[float or str]: limit to tasks whose completion_time is before
                                         the given date, in either float (seconds since the epoch)
                                         or str (ISO) format
            completeAfter[float or str]: limit to tasks whose completion_time is after
                                         the given date, in either float (seconds since the epoch)
                                         or str (ISO) format
        """
        if not opts:
            opts = {}

        tables = ['task']
        joins = ['users ON task.owner = users.id']
        fields = ('task.id','state','create_time','completion_time','channel_id',
                  'host_id','parent','label','waiting','awaited','owner','method',
                  'arch','priority','weight','request','result', 'users.name', 'users.usertype')
        aliases = ('id','state','create_time','completion_time','channel_id',
                   'host_id','parent','label','waiting','awaited','owner','method',
                   'arch','priority','weight','request','result', 'owner_name', 'owner_type')

        conditions = []
        for f in ['arch','state']:
            if opts.has_key(f):
                conditions.append('%s IN %%(%s)s' % (f, f))
        for f in ['owner', 'host_id', 'parent']:
            if opts.has_key(f):
                if opts[f] is None:
                    conditions.append('%s IS NULL' % f)
                else:
                    conditions.append('%s = %%(%s)i' % (f, f))
        if opts.has_key('method'):
            conditions.append('method = %(method)s')
        if opts.get('completeBefore') != None:
            completeBefore = opts['completeBefore']
            if not isinstance(completeBefore, str):
                opts['completeBefore'] = datetime.datetime.fromtimestamp(completeBefore).isoformat(' ')
            conditions.append('completion_time < %(completeBefore)s')
        if opts.get('completeAfter') != None:
            completeAfter = opts['completeAfter']
            if not isinstance(completeAfter, str):
                opts['completeAfter'] = datetime.datetime.fromtimestamp(completeAfter).isoformat(' ')
            conditions.append('completion_time > %(completeAfter)s')

        query = QueryProcessor(columns=fields, aliases=aliases, tables=tables, joins=joins,
                               clauses=conditions, values=opts, opts=queryOpts)
        tasks = query.execute()
        if queryOpts and (queryOpts.get('countOnly') or queryOpts.get('asList')):
            # Either of the above options makes us unable to easily the decode
            # the xmlrpc data
            return tasks

        if opts.get('decode'):
            for task in tasks:
                # decode xmlrpc data
                for f in ('request','result'):
                    if task[f]:
                        try:
                            if task[f].find('<?xml', 0, 10) == -1:
                                #handle older base64 encoded data
                                task[f] = base64.decodestring(task[f])
                            data, method = xmlrpclib.loads(task[f])
                        except xmlrpclib.Fault, fault:
                            data = fault
                        task[f] = data
        return tasks

    def taskReport(self, owner=None):
        """Return data on active or recent tasks"""
        fields = (
            ('task.id','id'),
            ('task.state','state'),
            ('task.create_time','create_time'),
            ('task.completion_time','completion_time'),
            ('task.channel_id','channel_id'),
            ('channels.name','channel'),
            ('task.host_id','host_id'),
            ('host.name','host'),
            ('task.parent','parent'),
            ('task.waiting','waiting'),
            ('task.awaited','awaited'),
            ('task.method','method'),
            ('task.arch','arch'),
            ('task.priority','priority'),
            ('task.weight','weight'),
            ('task.owner','owner_id'),
            ('users.name','owner'),
            ('build.id','build_id'),
            ('package.name','build_name'),
            ('build.version','build_version'),
            ('build.release','build_release'),
        )
        q = """SELECT %s FROM task
        JOIN channels ON task.channel_id = channels.id
        JOIN users ON task.owner = users.id
        LEFT OUTER JOIN host ON task.host_id = host.id
        LEFT OUTER JOIN build ON build.task_id = task.id
        LEFT OUTER JOIN package ON build.pkg_id = package.id
        WHERE (task.state NOT IN (%%(CLOSED)d,%%(CANCELED)d,%%(FAILED)d)
            OR NOW() - task.create_time < '1 hour'::interval)
            """ % ','.join([f[0] for f in fields])
        if owner:
            q += """AND users.id = %s
            """ % get_user(owner, strict=True)['id']
        q += """ORDER BY priority,create_time
        """
        #XXX hard-coded interval
        c = context.cnx.cursor()
        c.execute(q,koji.TASK_STATES)
        return [dict(zip([f[1] for f in fields],row)) for row in c.fetchall()]

    def resubmitTask(self, taskID):
        """Retry a canceled or failed task, using the same parameter as the original task.
        The logged-in user must be the owner of the original task or an admin."""
        task = Task(taskID)
        if not (task.isCanceled() or task.isFailed()):
            raise koji.GenericError, 'only canceled or failed tasks may be resubmitted'
        taskInfo = task.getInfo()
        if taskInfo['parent'] != None:
            raise koji.GenericError, 'only top-level tasks may be resubmitted'
        if not (context.session.user_id == taskInfo['owner'] or self.hasPerm('admin')):
            raise koji.GenericError, 'only the task owner or an admin may resubmit a task'

        args = task.getRequest()
        channel = get_channel(taskInfo['channel_id'], strict=True)

        return make_task(taskInfo['method'], args, arch=taskInfo['arch'], channel=channel['name'], priority=taskInfo['priority'])

    def addHost(self, hostname, arches, krb_principal=None):
        """Add a host to the database"""
        context.session.assertPerm('admin')
        if get_host(hostname):
            raise koji.GenericError, 'host already exists: %s' % hostname
        q = """SELECT id FROM channels WHERE name = 'default'"""
        default_channel = _singleValue(q)
        if krb_principal is None:
            fmt = context.opts.get('HostPrincipalFormat')
            if fmt:
                krb_principal = fmt % hostname
        #users entry
        userID = context.session.createUser(hostname, usertype=koji.USERTYPES['HOST'],
                                            krb_principal=krb_principal)
        #host entry
        hostID = _singleValue("SELECT nextval('host_id_seq')", strict=True)
        arches = " ".join(arches)
        insert = """INSERT INTO host (id, user_id, name, arches)
        VALUES (%(hostID)i, %(userID)i, %(hostname)s, %(arches)s)"""
        _dml(insert, locals())
        #host_channels entry
        insert = """INSERT INTO host_channels (host_id, channel_id)
        VALUES (%(hostID)i, %(default_channel)i)"""
        _dml(insert, locals())
        return hostID

    def enableHost(self, hostname):
        """Mark a host as enabled"""
        set_host_enabled(hostname, True)

    def disableHost(self, hostname):
        """Mark a host as disabled"""
        set_host_enabled(hostname, False)

    getHost = staticmethod(get_host)
    addHostToChannel = staticmethod(add_host_to_channel)
    removeHostFromChannel = staticmethod(remove_host_from_channel)

    def listHosts(self, arches=None, channelID=None, ready=None, enabled=None, userID=None, queryOpts=None):
        """Get a list of hosts.  "arches" is a list of string architecture
        names, e.g. ['i386', 'ppc64'].  If one of the arches associated with a given
        host appears in the list, it will be included in the results.  If "ready" and "enabled"
        are specified, only hosts with the given value for the respective field will
        be included."""
        fields = ('id', 'user_id', 'name', 'arches', 'task_load',
                  'capacity', 'ready', 'enabled')

        clauses = []
        joins = []
        if arches != None:
            # include the regex constraints below so we can match 'ppc' without
            # matching 'ppc64'
            if not (isinstance(arches, list) or isinstance(arches, tuple)):
                arches = [arches]
            archClause = [r"""arches ~ '\\m%s\\M'""" % arch for arch in arches]
            clauses.append('(' + ' OR '.join(archClause) + ')')
        if channelID != None:
            joins.append('host_channels on host.id = host_channels.host_id')
            clauses.append('host_channels.channel_id = %(channelID)i')
        if ready != None:
            if ready:
                clauses.append('ready is true')
            else:
                clauses.append('ready is false')
        if enabled != None:
            if enabled:
                clauses.append('enabled is true')
            else:
                clauses.append('enabled is false')
        if userID != None:
            clauses.append('user_id = %(userID)i')

        query = QueryProcessor(columns=fields, tables=['host'],
                               joins=joins, clauses=clauses,
                               values=locals(), opts=queryOpts)
        return query.execute()

    def getLastHostUpdate(self, hostID):
        """Return the latest update timestampt for the host

        The timestamp represents the last time the host with the given
        ID contacted the hub. Returns None if the host has never contacted
         the hub."""
        query = """SELECT update_time FROM sessions
        JOIN host ON sessions.user_id = host.user_id
        WHERE host.id = %(hostID)i
        ORDER BY update_time DESC
        LIMIT 1
        """
        return _singleValue(query, locals(), strict=False)

    getAllArches = staticmethod(get_all_arches)

    getChannel = staticmethod(get_channel)
    listChannels=staticmethod(list_channels)

    getBuildroot=staticmethod(get_buildroot)

    def getBuildrootListing(self,id):
        """Return a list of packages in the buildroot"""
        br = BuildRoot(id)
        return br.getList()

    listBuildroots = staticmethod(query_buildroots)

    def hasPerm(self, perm):
        """Check if the logged-in user has the given permission.  Return False if
        they do not have the permission, or if they are not logged-in."""
        return context.session.hasPerm(perm)

    def getPerms(self):
        """Get a list of the permissions granted to the currently logged-in user."""
        return context.session.getPerms()

    def getUserPerms(self, userID):
        """Get a list of the permissions granted to the user with the given ID."""
        return koji.auth.get_user_perms(userID)

    def getAllPerms(self):
        """Get a list of all permissions in the system.  Returns a list of maps.  Each
        map contains the following keys:

        - id
        - name
        """
        query = """SELECT id, name FROM permissions
        ORDER BY id"""

        return _multiRow(query, {}, ['id', 'name'])

    def getAllChannels(self):
        """Get a list of all channels in the system.  Returns a list of maps.  Each
        map contains the following keys:

        - id
        - name
        """
        query = """SELECT id, name FROM channels
        ORDER BY id"""

        return _multiRow(query, {}, ['id', 'name'])

    def getLoggedInUser(self):
        """Return information about the currently logged-in user.  Returns data
        in the same format as getUser().  If there is no currently logged-in user,
        return None."""
        if context.session.logged_in:
            return self.getUser(context.session.user_id)
        else:
            return None

    def setBuildOwner(self, build, user):
        context.session.assertPerm('admin')
        buildinfo = get_build(build)
        if not buildinfo:
            raise koji.GenericError, 'build does not exist: %s' % build
        userinfo = get_user(user)
        if not userinfo:
            raise koji.GenericError, 'user does not exist: %s' % user
        userid = userinfo['id']
        buildid = buildinfo['id']
        q = """UPDATE build SET owner=%(userid)i WHERE id=%(buildid)i"""
        _dml(q,locals())

    def setBuildTimestamp(self, build, ts):
        """Set the completion time for a build

        build should a valid nvr or build id
        ts should be # of seconds since epoch or optionally an
            xmlrpc DateTime value"""
        context.session.assertPerm('admin')
        buildinfo = get_build(build)
        if not buildinfo:
            raise koji.GenericError, 'build does not exist: %s' % build
        elif isinstance(ts, xmlrpclib.DateTime):
            #not recommended
            #the xmlrpclib.DateTime class is almost useless
            try:
                ts = time.mktime(time.strptime(str(ts),'%Y%m%dT%H:%M:%S'))
            except ValueError:
                raise koji.GenericError, "Invalid time: %s" % ts
        elif not isinstance(ts, (int, long, float)):
            raise koji.GenericError, "Invalid type for timestamp"
        buildid = buildinfo['id']
        q = """UPDATE build
        SET completion_time=TIMESTAMP 'epoch' AT TIME ZONE 'utc' + '%(ts)f seconds'::interval
        WHERE id=%%(buildid)i""" % locals()
        _dml(q,locals())

    def count(self, methodName, *args, **kw):
        """Execute the XML-RPC method with the given name and count the results.
        A method return value of None will return O, a return value of type "list", "tuple", or "dict"
        will return len(value), and a return value of any other type will return 1.  An invalid
        methodName will raise an AttributeError, and invalid arguments will raise a TypeError."""
        result = getattr(self, methodName)(*args, **kw)
        if result == None:
            return 0
        elif isinstance(result, list) or isinstance(result, tuple) or isinstance(result, dict):
            return len(result)
        else:
            return 1

    def _sortByKeyFunc(self, key, noneGreatest=True):
        """Return a function to sort a list of maps by the given key.
        If the key starts with '-', sort in reverse order.  If noneGreatest
        is True, None will sort higher than all other values (instead of lower).
        """
        if noneGreatest:
            # Normally None evaluates to be less than every other value
            # Invert the comparison so it always evaluates to greater
            cmpFunc = lambda a, b: (a is None or b is None) and -(cmp(a, b)) or cmp(a, b)
        else:
            cmpFunc = cmp

        if key.startswith('-'):
            key = key[1:]
            return lambda a, b: cmpFunc(b[key], a[key])
        else:
            return lambda a, b: cmpFunc(a[key], b[key])

    def filterResults(self, methodName, *args, **kw):
        """Execute the XML-RPC method with the given name and filter the results
        based on the options specified in the keywork option "filterOpts".  The method
        must return a list of maps.  Any other return type will result in a TypeError.
        Currently supported options are:
        - offset: the number of elements to trim off the front of the list
        - limit: the maximum number of results to return
        - order: the map key to use to sort the list; the list will be sorted before
                 offset or limit are applied
        - noneGreatest: when sorting, consider 'None' to be greater than all other values;
                        python considers None less than all other values, but Postgres sorts
                        NULL higher than all other values; default to True for consistency
                        with database sorts
        """
        filterOpts = kw.pop('filterOpts', {})

        results = getattr(self, methodName)(*args, **kw)
        if results is None:
            return None
        elif not isinstance(results, list):
            raise TypeError, '%s() did not return a list' % methodName

        order = filterOpts.get('order')
        if order:
            results.sort(self._sortByKeyFunc(order, filterOpts.get('noneGreatest', True)))

        offset = filterOpts.get('offset')
        if offset is not None:
            results = results[offset:]
        limit = filterOpts.get('limit')
        if limit is not None:
            results = results[:limit]

        return results

    def getBuildNotifications(self, userID=None):
        """Get build notifications for the user with the given ID.  If no ID
        is specified, get the notifications for the currently logged-in user.  If
        there is no currently logged-in user, raise a GenericError."""
        if userID is None:
            user = self.getLoggedInUser()
            if user is None:
                raise koji.GenericError, 'not logged-in'
            else:
                userID = user['id']
        return get_build_notifications(userID)

    def getBuildNotification(self, id):
        """Get the build notification with the given ID.  Return None
        if there is no notification with the given ID."""
        fields = ('id', 'user_id', 'package_id', 'tag_id', 'success_only', 'email')
        query = """SELECT %s
        FROM build_notifications
        WHERE id = %%(id)i
        """ % ', '.join(fields)
        return _singleRow(query, locals(), fields)

    def updateNotification(self, id, package_id, tag_id, success_only):
        """Update an existing build notification with new data.  If the notification
        with the given ID doesn't exist, or the currently logged-in user is not the
        owner or the notification or an admin, raise a GenericError."""
        currentUser = self.getLoggedInUser()
        if not currentUser:
            raise koji.GenericError, 'not logged-in'

        orig_notif = self.getBuildNotification(id)
        if not orig_notif:
            raise koji.GenericError, 'no notification with ID: %i' % id
        elif not (orig_notif['user_id'] == currentUser['id'] or
                  self.hasPerm('admin')):
            raise koji.GenericError, 'user %i cannot update notifications for user %i' % \
                  (currentUser['id'], orig_notif['user_id'])

        update = """UPDATE build_notifications
        SET package_id = %(package_id)s,
        tag_id = %(tag_id)s,
        success_only = %(success_only)s
        WHERE id = %(id)i
        """

        _dml(update, locals())

    def createNotification(self, user_id, package_id, tag_id, success_only):
        """Create a new notification.  If the user_id does not match the currently logged-in user
        and the currently logged-in user is not an admin, raise a GenericError."""
        currentUser = self.getLoggedInUser()
        if not currentUser:
            raise koji.GenericError, 'not logged in'

        notificationUser = self.getUser(user_id)
        if not notificationUser:
            raise koji.GenericError, 'invalid user ID: %s' % user_id
        
        if not (notificationUser['id'] == currentUser['id'] or self.hasPerm('admin')):
            raise koji.GenericError, 'user %s cannot create notifications for user %s' % \
                  (currentUser['name'], notificationUser['name'])
        
        email = '%s@%s' % (notificationUser['name'], context.opts['EmailDomain'])
        insert = """INSERT INTO build_notifications
        (user_id, package_id, tag_id, success_only, email)
        VALUES
        (%(user_id)i, %(package_id)s, %(tag_id)s, %(success_only)s, %(email)s)
        """
        _dml(insert, locals())

    def deleteNotification(self, id):
        """Delete the notification with the given ID.  If the currently logged-in
        user is not the owner of the notification or an admin, raise a GenericError."""
        notification = self.getBuildNotification(id)
        if not notification:
            raise koji.GenericError, 'no notification with ID: %i' % id
        currentUser = self.getLoggedInUser()
        if not currentUser:
            raise koji.GenericError, 'not logged-in'

        if not (notification['user_id'] == currentUser['id'] or
                self.hasPerm('admin')):
            raise koji.GenericError, 'user %i cannot delete notifications for user %i' % \
                  (currentUser['id'], notification['user_id'])
        delete = """DELETE FROM build_notifications WHERE id = %(id)i"""
        _dml(delete, locals())

    def _prepareSearchTerms(self, terms, matchType):
        """Process the search terms before passing them to the database.
        If matchType is "glob", "_" will be replaced with "\_" (to match literal
        underscores), "?" will be replaced with "_", and "*" will
        be replaced with "%".  If matchType is "regexp", no changes will be
        made."""
        if matchType == 'glob':
            return terms.replace('\\', '\\\\').replace('_', r'\_').replace('?', '_').replace('*', '%')
        else:
            return terms

    _searchTables = {'package': 'package',
                     'build': 'build',
                     'tag': 'tag',
                     'target': 'build_target',
                     'user': 'users',
                     'host': 'host',
                     'rpm': 'rpminfo'}

    def search(self, terms, type, matchType, queryOpts=None):
        """Search for an item in the database matching "terms".
        "type" specifies what object type to search for, and must be
        one of "package", "build", "tag", "target", "user", "host",
        "rpm", or "file".  "matchType" specifies the type of search to
        perform, and must be one of "glob" or "regexp".  All searches
        are case-insensitive.  A list of maps containing "id" and
        "name" will be returned.  If no matches are found, an empty
        list will be returned."""
        if not terms:
            raise koji.GenericError, 'empty search terms'
        if type == 'file':
            # searching by filename is no longer supported
            return _applyQueryOpts([], queryOpts)
        table = self._searchTables.get(type)
        if not table:
            raise koji.GenericError, 'unknown search type: %s' % type

        if matchType == 'glob':
            oper = 'ilike'
        elif matchType == 'regexp':
            oper = '~*'
        else:
            oper = '='

        terms = self._prepareSearchTerms(terms, matchType)

        cols = ('id', 'name')
        aliases = cols
        joins = []
        if type == 'build':
            joins.append('package ON build.pkg_id = package.id')
            clause = "package.name || '-' || build.version || '-' || build.release %s %%(terms)s" % oper
            cols = ('build.id', "package.name || '-' || build.version || '-' || build.release")
        elif type == 'rpm':
            clause = "name || '-' || version || '-' || release || '.' || arch || '.rpm' %s %%(terms)s" % oper
            cols = ('id', "name || '-' || version || '-' || release || '.' || arch || '.rpm'")
        elif type == 'file':
            # only search for exact matches against files, so we can use the index and not thrash the disks
            clause = 'filename = %(terms)s'
            cols = ('rpm_id', 'filename')
        elif type == 'tag':
            joins.append('tag_config ON tag.id = tag_config.tag_id')
            clause = 'tag_config.active = TRUE and name %s %%(terms)s' % oper
        elif type == 'target':
            joins.append('build_target_config ON build_target.id = build_target_config.build_target_id')
            clause = 'build_target_config.active = TRUE and name %s %%(terms)s' % oper
        else:
            clause = 'name %s %%(terms)s' % oper

        query = QueryProcessor(columns=cols,
                               aliases=aliases, tables=(table,),
                               joins=joins, clauses=(clause,),
                               values=locals(), opts=queryOpts)
        return query.execute()


class BuildRoot(object):

    def __init__(self,id=None):
        if id is None:
            #db entry has yet to be created
            self.id = None
        else:
            logging.getLogger("koji.hub").debug("BuildRoot id: %s" % id)
            #load buildroot data
            self.load(id)

    def load(self,id):
        fields = ('id', 'host_id', 'repo_id', 'arch', 'task_id',
                    'create_event', 'retire_event', 'state')
        q = """SELECT %s FROM buildroot WHERE id=%%(id)i""" % (",".join(fields))
        data = _singleRow(q,locals(),fields,strict=False)
        if data == None:
            raise koji.GenericError, 'no buildroot with ID: %i' % id
        self.id = id
        self.data = data

    def new(self, host, repo, arch, task_id=None):
        state = koji.BR_STATES['INIT']
        id = _singleValue("SELECT nextval('buildroot_id_seq')", strict=True)
        q = """INSERT INTO buildroot(id,host_id,repo_id,arch,state,task_id)
        VALUES (%(id)i,%(host)i,%(repo)i,%(arch)s,%(state)i,%(task_id)s)"""
        _dml(q,locals())
        self.load(id)
        return self.id

    def verifyTask(self,task_id):
        if self.id is None:
            raise koji.GenericError, "buildroot not specified"
        return (task_id == self.data['task_id'])

    def assertTask(self,task_id):
        if not self.verifyTask(task_id):
            raise koji.ActionNotAllowed, 'Task %s does not have lock on buildroot %s' \
                                        %(task_id,self.id)

    def verifyHost(self,host_id):
        if self.id is None:
            raise koji.GenericError, "buildroot not specified"
        return (host_id == self.data['host_id'])

    def assertHost(self,host_id):
        if not self.verifyHost(host_id):
            raise koji.ActionNotAllowed, "Host %s not owner of buildroot %s" \
                                        % (host_id,self.id)

    def setState(self,state):
        if self.id is None:
            raise koji.GenericError, "buildroot not specified"
        id = self.id
        if isinstance(state,str):
            state = koji.BR_STATES[state]
        #sanity checks
        if state == koji.BR_STATES['INIT']:
            #we do not re-init buildroots
            raise koji.GenericError, "Cannot change buildroot state to INIT"
        q = """SELECT state,retire_event FROM buildroot WHERE id=%(id)s FOR UPDATE"""
        lstate,retire_event = _fetchSingle(q,locals(),strict=True)
        if koji.BR_STATES[lstate] == 'EXPIRED':
            #we will quietly ignore a request to expire an expired buildroot
            #otherwise this is an error
            if state == lstate:
                return
            else:
                raise koji.GenericError, "buildroot %i is EXPIRED" % id
        set = "state=%(state)s"
        if koji.BR_STATES[state] == 'EXPIRED':
            set += ",retire_event=get_event()"
        update = """UPDATE buildroot SET %s WHERE id=%%(id)s""" % set
        _dml(update,locals())
        self.data['state'] = state

    def getList(self):
        if self.id is None:
            raise koji.GenericError, "buildroot not specified"
        brootid = self.id
        fields = (
            ('rpm_id', 'rpm_id'),
            ('is_update', 'is_update'),
            ('rpminfo.name', 'name'),
            ('version', 'version'),
            ('release', 'release'),
            ('epoch', 'epoch'),
            ('arch', 'arch'),
            ('build_id', 'build_id'),
            ('external_repo_id', 'external_repo_id'),
            ('external_repo.name', 'external_repo_name'),
            )
        query = QueryProcessor(columns=[f[0] for f in fields], aliases=[f[1] for f in fields],
                        tables=['buildroot_listing'],
                        joins=["rpminfo ON rpm_id = rpminfo.id", "external_repo ON external_repo_id = external_repo.id"],
                        clauses=["buildroot_listing.buildroot_id = %(brootid)i"],
                        values=locals())
        return query.execute()

    def _setList(self,rpmlist,update=False):
        """Set or update the list of rpms in a buildroot"""
        if self.id is None:
            raise koji.GenericError, "buildroot not specified"
        brootid = self.id
        if update:
            current = dict([(r['rpm_id'],1) for r in self.getList()])
        q = """INSERT INTO buildroot_listing (buildroot_id,rpm_id,is_update)
        VALUES (%(brootid)s,%(rpm_id)s,%(update)s)"""
        rpm_ids = []
        for an_rpm in rpmlist:
            location = an_rpm.get('location')
            if location:
                data = add_external_rpm(an_rpm, location, strict=False)
                #will add if missing, compare if not
            else:
                data = get_rpm(an_rpm, strict=True)
            rpm_id = data['id']
            if update and current.has_key(rpm_id):
                #ignore duplicate packages for updates
                continue
            rpm_ids.append(rpm_id)
        #we sort to try to avoid deadlock issues
        rpm_ids.sort()
        for rpm_id in rpm_ids:
            _dml(q, locals())

    def setList(self,rpmlist):
        """Set the initial list of rpms in a buildroot"""
        if self.data['state'] != koji.BR_STATES['INIT']:
            raise koji.GenericError, "buildroot %(id)s in wrong state %(state)s" % self.data
        self._setList(rpmlist,update=False)

    def updateList(self,rpmlist):
        """Update the list of packages in a buildroot"""
        if self.data['state'] != koji.BR_STATES['BUILDING']:
            raise koji.GenericError, "buildroot %(id)s in wrong state %(state)s" % self.data
        self._setList(rpmlist,update=True)

    def getArchiveList(self, queryOpts=None):
        """Get the list of archives in the buildroot"""
        tables = ('archiveinfo',)
        joins = ('buildroot_archives ON archiveinfo.id = buildroot_archives.archive_id',)
        clauses = ('buildroot_archives.buildroot_id = %(id)i',)
        columns = ('id', 'type_id', 'build_id', 'archiveinfo.buildroot_id', 'filename', 'size', 'md5sum', 'project_dep')
        aliases = ('id', 'type_id', 'build_id', 'buildroot_id', 'filename', 'size', 'md5sum', 'project_dep')
        query = QueryProcessor(tables=tables, columns=columns,
                               joins=joins, clauses=clauses,
                               values=self.data,
                               opts=queryOpts)
        return query.execute()

    def updateArchiveList(self, archives, project=False):
        """Update the list of archives in a buildroot.
        If project is True, the archives are project dependencies.  If False, they dependencies required to setup the
        build environment."""
        if self.data['state'] != koji.BR_STATES['BUILDING']:
            raise koji.GenericError, "buildroot %(id)s in wrong state %(state)s" % self.data
        current = dict([(r['id'], 1) for r in self.getArchiveList()])
        archive_ids = []
        for archive in archives:
            if current.has_key(archive['id']):
                continue
            else:
                archive_ids.append(archive['id'])
        insert = """INSERT INTO buildroot_archives (buildroot_id, archive_id, project_dep)
        VALUES
        (%(broot_id)i, %(archive_id)i, %(project)s)"""
        broot_id = self.id
        archive_ids.sort()
        for archive_id in archive_ids:
            _dml(insert, locals())

class Host(object):

    def __init__(self,id=None):
        remote_id = context.session.getHostId()
        if id is None:
            id = remote_id
        if id is None:
            raise koji.AuthError, "No host specified"
        self.id = id
        self.same_host = (id == remote_id)

    def verify(self):
        """Verify that the remote host matches and has the lock"""
        if not self.same_host:
            raise koji.AuthError, "Host mismatch"
        if not context.session.exclusive:
            raise koji.AuthError, "This method requires an exclusive session"
        return True

    def taskUnwait(self,parent):
        """Clear wait data for task"""
        c = context.cnx.cursor()
        #unwait the task
        q = """UPDATE task SET waiting='false' WHERE id = %(parent)s"""
        context.commit_pending = True
        c.execute(q,locals())
        #...and un-await its subtasks
        q = """UPDATE task SET awaited='false' WHERE parent=%(parent)s"""
        c.execute(q,locals())

    def taskSetWait(self,parent,tasks):
        """Mark task waiting and subtasks awaited"""
        self.taskUnwait(parent)
        c = context.cnx.cursor()
        #mark tasks awaited
        q = """UPDATE task SET waiting='true' WHERE id=%(parent)s"""
        context.commit_pending = True
        c.execute(q,locals())
        if tasks is None:
            #wait on all subtasks
            q = """UPDATE task SET awaited='true' WHERE parent=%(parent)s"""
            c.execute(q,locals())
        else:
            for id in tasks:
                q = """UPDATE task SET awaited='true' WHERE id=%(id)s"""
                c.execute(q,locals())

    def taskWaitCheck(self,parent):
        """Return status of awaited subtask

        The return value is [finished, unfinished] where each entry
        is a list of task ids."""
        #check to see if any of the tasks have finished
        c = context.cnx.cursor()
        q = """
        SELECT id,state FROM task
        WHERE parent=%(parent)s AND awaited = TRUE"""
        c.execute(q,locals())
        canceled = koji.TASK_STATES['CANCELED']
        closed = koji.TASK_STATES['CLOSED']
        failed = koji.TASK_STATES['FAILED']
        finished = []
        unfinished = []
        for id,state in c.fetchall():
            if state in (canceled,closed,failed):
                finished.append(id)
            else:
                unfinished.append(id)
        return finished, unfinished

    def taskWait(self,parent):
        """Return task results or mark tasks as waited upon"""
        finished, unfinished = self.taskWaitCheck(parent)
        # un-await finished tasks
        if finished:
            context.commit_pending = True
            for id in finished:
                c = context.cnx.cursor()
                q = """UPDATE task SET awaited='false' WHERE id=%(id)s"""
                c.execute(q,locals())
        return [finished,unfinished]

    def taskWaitResults(self,parent,tasks):
        results = {}
        #if we're getting results, we're done waiting
        self.taskUnwait(parent)
        c = context.cnx.cursor()
        canceled = koji.TASK_STATES['CANCELED']
        closed = koji.TASK_STATES['CLOSED']
        failed = koji.TASK_STATES['FAILED']
        q = """
        SELECT id,state FROM task
        WHERE parent=%(parent)s"""
        if tasks is None:
            #query all subtasks
            tasks = []
            c.execute(q,locals())
            for id,state in c.fetchall():
                if state == canceled:
                    raise koji.GenericError, "Subtask canceled"
                elif state in (closed,failed):
                    tasks.append(id)
        #would use a dict, but xmlrpc requires the keys to be strings
        results = []
        for id in tasks:
            task = Task(id)
            results.append([id,task.getResult()])
        return results

    def getHostTasks(self):
        """get status of open tasks assigned to host"""
        c = context.cnx.cursor()
        host_id = self.id
        #query tasks
        fields = ['id','waiting','weight']
        st_open = koji.TASK_STATES['OPEN']
        q = """
        SELECT %s FROM task
        WHERE host_id = %%(host_id)s AND state = %%(st_open)s
        """  % (",".join(fields))
        c.execute(q,locals())
        tasks = [ dict(zip(fields,x)) for x in c.fetchall() ]
        for task in tasks:
            id = task['id']
            if task['waiting']:
                finished, unfinished = self.taskWaitCheck(id)
                if finished:
                    task['alert'] = True
        return tasks

    def updateHost(self,task_load,ready):
        host_data = get_host(self.id)
        if task_load != host_data['task_load'] or ready != host_data['ready']:
            c = context.cnx.cursor()
            id = self.id
            q = """UPDATE host SET task_load=%(task_load)s,ready=%(ready)s WHERE id=%(id)s"""
            c.execute(q,locals())
            context.commit_pending = True

    def getLoadData(self):
        """Get load balancing data

        This data is relatively small and the necessary load analysis is
        relatively complex, so we let the host machines crunch it."""
        return [get_ready_hosts(),get_active_tasks()]

    def getTask(self):
        """Open next available task and return it"""
        c = context.cnx.cursor()
        id = self.id
        #get arch and channel info for host
        q = """
        SELECT arches FROM host WHERE id = %(id)s
        """
        c.execute(q,locals())
        arches = c.fetchone()[0].split()
        q = """
        SELECT channel_id FROM host_channels WHERE host_id = %(id)s
        """
        c.execute(q,locals())
        channels = [ x[0] for x in c.fetchall() ]

        #query tasks
        fields = ['id', 'state', 'method', 'request', 'channel_id', 'arch', 'parent']
        st_free = koji.TASK_STATES['FREE']
        st_assigned = koji.TASK_STATES['ASSIGNED']
        q = """
        SELECT %s FROM task
        WHERE (state = %%(st_free)s)
            OR (state = %%(st_assigned)s AND host_id = %%(id)s)
        ORDER BY priority,create_time
        """  % (",".join(fields))
        c.execute(q,locals())
        for data in c.fetchall():
            data = dict(zip(fields,data))
            # XXX - we should do some pruning here, but for now...
            # check arch
            if data['arch'] not in arches:
                continue
            # NOTE: channels ignored for explicit assignments
            if data['state'] != st_assigned and data['channel_id'] not in channels:
                continue
            task = Task(data['id'])
            ret = task.open(self.id)
            if ret is None:
                #someone else got it while we were looking
                #log_error("task %s seems to be locked" % task['id'])
                continue
            return ret
        #else no appropriate tasks
        return None

    def isEnabled(self):
        """Return whether this host is enabled or not."""
        query = """SELECT enabled FROM host WHERE id = %(id)i"""
        return _singleValue(query, {'id': self.id}, strict=True)

class HostExports(object):
    '''Contains functions that are made available via XMLRPC'''

    def getID(self):
        host = Host()
        host.verify()
        return host.id

    def updateHost(self,task_load,ready):
        host = Host()
        host.verify()
        host.updateHost(task_load,ready)

    def getLoadData(self):
        host = Host()
        host.verify()
        return host.getLoadData()

    def getHost(self):
        """Return information about this host"""
        host = Host()
        host.verify()
        return get_host(host.id)

    def openTask(self,task_id):
        host = Host()
        host.verify()
        task = Task(task_id)
        return task.open(host.id)

    def getTask(self):
        host = Host()
        host.verify()
        return host.getTask()

    def closeTask(self,task_id,response):
        host = Host()
        host.verify()
        task = Task(task_id)
        task.assertHost(host.id)
        return task.close(response)

    def failTask(self,task_id,response):
        host = Host()
        host.verify()
        task = Task(task_id)
        task.assertHost(host.id)
        return task.fail(response)

    def freeTasks(self,tasks):
        host = Host()
        host.verify()
        for task_id in tasks:
            task = Task(task_id)
            if not task.verifyHost(host.id):
                #it's possible that a task was freed/reassigned since the host
                #last checked, so we should not raise an error
                continue
            task.free()
            #XXX - unfinished
            #remove any files related to task

    def setTaskWeight(self,task_id,weight):
        host = Host()
        host.verify()
        task = Task(task_id)
        task.assertHost(host.id)
        return task.setWeight(weight)

    def getHostTasks(self):
        host = Host()
        host.verify()
        return host.getHostTasks()

    def taskSetWait(self,parent,tasks):
        host = Host()
        host.verify()
        return host.taskSetWait(parent,tasks)

    def taskWait(self,parent):
        host = Host()
        host.verify()
        return host.taskWait(parent)

    def taskWaitResults(self,parent,tasks):
        host = Host()
        host.verify()
        return host.taskWaitResults(parent,tasks)

    def subtask(self,method,arglist,parent,**opts):
        host = Host()
        host.verify()
        ptask = Task(parent)
        ptask.assertHost(host.id)
        opts['parent'] = parent
        if opts.has_key('label'):
            # first check for existing task with this parent/label
            q = """SELECT id FROM task
            WHERE parent=%(parent)s AND label=%(label)s"""
            row = _fetchSingle(q,opts)
            if row:
                #return task id
                return row[0]
        if opts.has_key('kwargs'):
            arglist = koji.encode_args(*arglist, **opts['kwargs'])
            del opts['kwargs']
        return make_task(method,arglist,**opts)

    def subtask2(self,__parent,__taskopts,__method,*args,**opts):
        """A wrapper around subtask with optional signature

        Parameters:
            __parent: task id of the parent task
            __taskopts: dictionary of task options
            __method: the method to be invoked

        Remaining args are passed on to the subtask
        """
        #self.subtask will verify the host
        args = koji.encode_args(*args,**opts)
        return self.subtask(__method,args,__parent,**__taskopts)

    def moveBuildToScratch(self, task_id, srpm, rpms, logs=None):
        "Move a completed scratch build into place (not imported)"
        host = Host()
        host.verify()
        task = Task(task_id)
        task.assertHost(host.id)
        uploadpath = koji.pathinfo.work()
        #verify files exist
        for relpath in [srpm] + rpms:
            fn = "%s/%s" % (uploadpath,relpath)
            if not os.path.exists(fn):
                raise koji.GenericError, "no such file: %s" % fn

        rpms = check_noarch_rpms(uploadpath, rpms)

        #figure out storage location
        #  <scratchdir>/<username>/task_<id>
        scratchdir = koji.pathinfo.scratch()
        username = get_user(task.getOwner())['name']
        dir = "%s/%s/task_%s" % (scratchdir, username, task_id)
        koji.ensuredir(dir)
        for relpath in [srpm] + rpms:
            fn = "%s/%s" % (uploadpath,relpath)
            dest = "%s/%s" % (dir,os.path.basename(fn))
            os.rename(fn,dest)
            os.symlink(dest,fn)
        if logs:
            for key, files in logs.iteritems():
                if key:
                    logdir = "%s/logs/%s" % (dir, key)
                else:
                    logdir = "%s/logs" % dir
                koji.ensuredir(logdir)
                for relpath in files:
                    fn = "%s/%s" % (uploadpath,relpath)
                    dest = "%s/%s" % (logdir,os.path.basename(fn))
                    os.rename(fn,dest)
                    os.symlink(dest,fn)

    def initBuild(self,data):
        """Create a stub build entry.

        This is done at the very beginning of the build to inform the
        system the build is underway.
        """
        host = Host()
        host.verify()
        #sanity checks
        task = Task(data['task_id'])
        task.assertHost(host.id)
        #prep the data
        data['owner'] = task.getOwner()
        data['state'] = koji.BUILD_STATES['BUILDING']
        data['completion_time'] = None
        return new_build(data)

    def completeBuild(self, task_id, build_id, srpm, rpms, brmap=None, logs=None):
        """Import final build contents into the database"""
        #sanity checks
        host = Host()
        host.verify()
        task = Task(task_id)
        task.assertHost(host.id)
        result = import_build(srpm, rpms, brmap, task_id, build_id, logs=logs)
        build_notification(task_id, build_id)
        return result

    def initMavenBuild(self, task_id, build_info, maven_info):
        """Create a new in-progress Maven build
           Synthesize the release number by taking the (integer) release of the
           last successful build and incrementing it."""
        host = Host()
        host.verify()
        task = Task(task_id)
        task.assertHost(host.id)

        # find the last successful build of this N-V
        values = {'name': build_info['name'],
                  'version': build_info['version'],
                  'state': koji.BUILD_STATES['COMPLETE']}
        query = QueryProcessor(tables=['build'], joins=['package ON build.pkg_id = package.id'],
                               columns=['build.id', 'release'],
                               clauses=['name = %(name)s', 'version = %(version)s',
                                        'state = %(state)s'],
                               values=values,
                               opts={'order': '-build.id'})
        result = query.executeOne()
        release = None
        if result:
            release = result['release']

        if not release:
            release = '1'
        elif release.isdigit():
            release = str(int(release) + 1)
        else:
            raise koji.BuildError, 'Invalid release value for a Maven build: %s' % release
        build_info['release'] = release

        data = build_info.copy()
        data['task_id'] = task_id
        data['owner'] = task.getOwner()
        data['state'] = koji.BUILD_STATES['BUILDING']
        data['completion_time'] = None
        build_id = new_build(data)
        build_info['id'] = build_id
        new_maven_build(build_info, maven_info)

        return build_id, build_info

    def completeMavenBuild(self, task_id, build_id, maven_results, rpm_results):
        """Complete the Maven build."""
        host = Host()
        host.verify()
        task = Task(task_id)
        task.assertHost(host.id)

        build_info = get_build(build_id, strict=True)

        maven_task_id = maven_results['task_id']
        maven_buildroot_id = maven_results['buildroot_id']
        maven_task_dir = koji.pathinfo.task(maven_task_id)
        # import the build output
        for file_path in maven_results['poms'] + \
                maven_results['jars'] + maven_results['zips']:
            import_archive(os.path.join(maven_task_dir, file_path),
                           build_info, maven_buildroot_id)
        # move the logs to their final destination
        for log_path in maven_results['logs']:
            import_build_log(os.path.join(maven_task_dir, log_path),
                             build_info, subdir='maven2')

        if rpm_results:
            _import_wrapper(rpm_results['task_id'], build_info, rpm_results)

        # update build state
        st_complete = koji.BUILD_STATES['COMPLETE']
        update = """UPDATE build SET state=%(st_complete)i, completion_time=NOW()
        WHERE id=%(build_id)i"""
        _dml(update,locals())

        # send email
        build_notification(task_id, build_id)

    def importWrapperRPMs(self, task_id, build_id, rpm_results):
        """Import the wrapper rpms and associate them with the given build.  Any existing
           rpms are deleted before import."""
        host = Host()
        host.verify()
        task = Task(task_id)
        task.assertHost(host.id)

        build_info = get_build(build_id, strict=True)

        if build_info['state'] != koji.BUILD_STATES['COMPLETE']:
            raise koji.GenericError, 'cannot import wrapper rpms for %s: build state is %s, not complete' % \
                (koji.buildLabel(build_info), koji.BUILD_STATES[build_info['state']].lower())

        if list_rpms(buildID=build_info['id']):
            # don't allow overwriting of already-imported wrapper RPMs
            raise koji.GenericError, 'wrapper rpms for %s have already been imported' % koji.buildLabel(build_info)

        _import_wrapper(task.id, build_info, rpm_results)

    def failBuild(self, task_id, build_id):
        """Mark the build as failed.  If the current state is not
        'BUILDING', or the current competion_time is not null, a
        GenericError will be raised."""
        host = Host()
        host.verify()
        task = Task(task_id)
        task.assertHost(host.id)

        query = """SELECT state, completion_time
        FROM build
        WHERE id = %(build_id)i
        FOR UPDATE"""
        result = _singleRow(query, locals(), ('state', 'completion_time'))

        if not result:
            raise koji.GenericError, 'no build with ID: %i' % build_id
        elif result['state'] != koji.BUILD_STATES['BUILDING']:
            raise koji.GenericError, 'cannot update build %i, state: %s' % \
                  (build_id, koji.BUILD_STATES[result['state']])
        elif result['completion_time'] is not None:
            raise koji.GenericError, 'cannot update build %i, completed at %s' % \
                  (build_id, result['completion_time'])

        state = koji.BUILD_STATES['FAILED']
        update = """UPDATE build
        SET state = %(state)i,
        completion_time = NOW()
        WHERE id = %(build_id)i"""
        _dml(update, locals())
        build_notification(task_id, build_id)

    def tagBuild(self,task_id,tag,build,force=False,fromtag=None):
        """Tag a build (host version)

        This tags as the user who owns the task

        If fromtag is specified, also untag the package (i.e. move in a single
        transaction)

        No return value
        """
        host = Host()
        host.verify()
        task = Task(task_id)
        task.assertHost(host.id)
        user_id = task.getOwner()
        policy_data = {'tag' : tag, 'build' : build, 'fromtag' : fromtag}
        policy_data['user_id'] = user_id
        if fromtag is None:
            policy_data['operation'] = 'tag'
        else:
            policy_data['operation'] = 'move'
        #don't check policy for admins using force
        perms = koji.auth.get_user_perms(user_id)
        if not force or 'admin' not in perms:
            assert_policy('tag', policy_data)
        if fromtag:
            _untag_build(fromtag,build,user_id=user_id,force=force,strict=True)
        _tag_build(tag,build,user_id=user_id,force=force)

    def tagNotification(self, is_successful, tag_id, from_id, build_id, user_id, ignore_success=False, failure_msg=''):
        """Create a tag notification message.
        Handles creation of tagNotification tasks for hosts."""
        host = Host()
        host.verify()
        tag_notification(is_successful, tag_id, from_id, build_id, user_id, ignore_success, failure_msg)

    def checkPolicy(self, name, data, default='deny', strict=False):
        host = Host()
        host.verify()
        return check_policy(name, data, default=default, strict=strict)

    def assertPolicy(self, name, data, default='deny'):
        host = Host()
        host.verify()
        check_policy(name, data, default=default, strict=True)

    def newBuildRoot(self, repo, arch, task_id=None):
        host = Host()
        host.verify()
        if task_id is not None:
            Task(task_id).assertHost(host.id)
        br = BuildRoot()
        return br.new(host.id,repo,arch,task_id=task_id)

    def setBuildRootState(self,brootid,state,task_id=None):
        host = Host()
        host.verify()
        if task_id is not None:
            Task(task_id).assertHost(host.id)
        br = BuildRoot(brootid)
        br.assertHost(host.id)
        if task_id is not None:
            br.assertTask(task_id)
        return br.setState(state)

    def setBuildRootList(self,brootid,rpmlist,task_id=None):
        host = Host()
        host.verify()
        if task_id is not None:
            Task(task_id).assertHost(host.id)
        br = BuildRoot(brootid)
        br.assertHost(host.id)
        if task_id is not None:
            br.assertTask(task_id)
        return br.setList(rpmlist)

    def updateBuildRootList(self,brootid,rpmlist,task_id=None):
        host = Host()
        host.verify()
        if task_id is not None:
            Task(task_id).assertHost(host.id)
        br = BuildRoot(brootid)
        br.assertHost(host.id)
        if task_id is not None:
            br.assertTask(task_id)
        return br.updateList(rpmlist)

    def updateMavenBuildRootList(self, brootid, task_id, mavenlist, ignore=None, project=False):
        host = Host()
        host.verify()
        Task(task_id).assertHost(host.id)
        br = BuildRoot(brootid)
        br.assertHost(host.id)
        br.assertTask(task_id)

        repo = repo_info(br.data['repo_id'], strict=True)
        tag = get_tag(repo['tag_id'], strict=True)
        tag_builds = maven_tag_packages(tag, repo['create_event'])
        archives_by_label = {}
        for build in tag_builds:
            maven_info = {'group_id': build['maven_group_id'],
                          'artifact_id': build['maven_artifact_id'],
                          'version': build['maven_version']}
            maven_label = koji.mavenLabel(maven_info)
            if archives_by_label.has_key(maven_label):
                # A previous build has already claimed this groupId-artifactId-version, and thus
                # the spot in the filesystem.  This build never made it into the build environment.
                continue
            newly_added_versions = [maven_label]
            archives_by_label[maven_label] = {}
            for archive in list_archives(buildID=build['id'], type='maven'):
                archive_label = koji.mavenLabel(archive)
                if archive_label in newly_added_versions:
                    archives_by_label[archive_label][archive['filename']] = archive
                elif not archives_by_label.has_key(archive_label):
                    # These archives have a different label than their parent build, but that label
                    # has not been processed yet.  These archives may have made their way into the
                    # build environment.
                    newly_added_versions.append(archive_label)
                    archives_by_label[archive_label] = {}
                    archives_by_label[archive_label][archive['filename']] = archive
                else:
                    # We've already added entries for archives with this label, but associated
                    # with another build.  These archives never made it into the build environment.
                    continue

        if not ignore:
            ignore = []
        ignore_by_label = {}
        for entry in ignore:
            ignore_info = entry['maven_info']
            ignore_label = koji.mavenLabel(ignore_info)
            if not ignore_by_label.has_key(ignore_label):
                ignore_by_label[ignore_label] = {}
            for fileinfo in entry['files']:
                ignore_by_label[ignore_label][fileinfo['filename']] = fileinfo

        archives = []
        for entry in mavenlist:
            maven_info = entry['maven_info']
            maven_label = koji.mavenLabel(maven_info)
            ignore_archives = ignore_by_label.get(maven_label, {})
            tag_archives = archives_by_label.get(maven_label, {})

            for fileinfo in entry['files']:
                ignore_archive = ignore_archives.get(fileinfo['filename'])
                tag_archive = tag_archives.get(fileinfo['filename'])
                if ignore_archive and fileinfo['size'] == ignore_archive['size']:
                    continue
                elif tag_archive and fileinfo['size'] == tag_archive['size']:
                    archives.append(tag_archive)
                else:
                    raise koji.BuildrootError, 'Unknown file in build environment: %s, size: %s' % \
                        ('%s/%s' % (fileinfo['path'], fileinfo['filename']), fileinfo['size'])

        return br.updateArchiveList(archives, project)

    def repoInit(self, tag, with_src=False, with_debuginfo=False, event=None):
        """Initialize a new repo for tag"""
        host = Host()
        host.verify()
        return repo_init(tag, with_src=with_src, with_debuginfo=with_debuginfo, event=event)

    def repoAddRPM(self, repo_id, path):
        """Add an uploaded rpm to a repo"""
        host = Host()
        host.verify()
        rinfo = repo_info(repo_id, strict=True)
        repodir = koji.pathinfo.repo(repo_id, rinfo['tag_name'])
        if rinfo['state'] != koji.REPO_INIT:
            raise koji.GenericError, "Repo %(id)s not in INIT state (got %(state)s)" % rinfo
        #verify file exists
        uploadpath = koji.pathinfo.work()
        filepath = "%s/%s" % (uploadpath, path)
        if not os.path.exists(filepath):
            raise koji.GenericError, "no such file: %s" % filepath
        rpminfo = koji.get_header_fields(filepath, ('arch','sourcepackage'))
        dirs = []
        if not rpminfo['sourcepackage'] and rpminfo['arch'] != 'noarch':
            arch = koji.canonArch(rpminfo['arch'])
            dir = "%s/%s/RPMS" % (repodir, arch)
            if os.path.isdir(dir):
                dirs.append(dir)
        else:
            #noarch and srpms linked for all arches
            for fn in os.listdir(repodir):
                if fn == 'groups':
                    continue
                if rpminfo['sourcepackage']:
                    dir = "%s/%s/SRPMS" % (repodir, fn)
                else:
                    dir = "%s/%s/RPMS" % (repodir, fn)
                if os.path.isdir(dir):
                    dirs.append(dir)
        for dir in dirs:
            fn = os.path.basename(filepath)
            dst = "%s/%s" % (dir, fn)
            if os.path.exists(dst):
                s_st = os.stat(filepath)
                d_st = os.stat(dst)
                if s_st.st_ino != d_st.st_ino:
                    raise koji.GenericError, "File already in repo: %s" % dst
                #otherwise the desired hardlink already exists
            else:
                os.link(filepath, dst)

    def repoDone(self, repo_id, data, expire=False):
        """Move repo data into place, mark as ready, and expire earlier repos

        repo_id: the id of the repo
        data: a dictionary of the form { arch: (uploadpath, files), ...}
        expire(optional): if set to true, mark the repo expired immediately*

        * This is used when a repo from an older event is generated
        """
        host = Host()
        host.verify()
        rinfo = repo_info(repo_id, strict=True)
        if rinfo['state'] != koji.REPO_INIT:
            raise koji.GenericError, "Repo %(id)s not in INIT state (got %(state)s)" % rinfo
        repodir = koji.pathinfo.repo(repo_id, rinfo['tag_name'])
        workdir = koji.pathinfo.work()
        for arch, (uploadpath, files) in data.iteritems():
            archdir = "%s/%s" % (repodir, arch)
            if not os.path.isdir(archdir):
                raise koji.GenericError, "Repo arch directory missing: %s" % archdir
            datadir = "%s/repodata" % archdir
            koji.ensuredir(datadir)
            for fn in files:
                src = "%s/%s/%s" % (workdir,uploadpath, fn)
                dst = "%s/%s" % (datadir, fn)
                if not os.path.exists(src):
                    raise koji.GenericError, "uploaded file missing: %s" % src
                os.link(src, dst)
                os.unlink(src)
        if expire:
            repo_expire(repo_id)
            return
        #else:
        repo_ready(repo_id)
        repo_expire_older(rinfo['tag_id'], rinfo['create_event'])
        #make a latest link
        latestrepolink = koji.pathinfo.repo('latest', rinfo['tag_name'])
        #XXX - this is a slight abuse of pathinfo
        try:
            if os.path.lexists(latestrepolink):
                os.unlink(latestrepolink)
            os.symlink(repodir, latestrepolink)
        except OSError:
            #making this link is nonessential
            log_error("Unable to create latest link for repo: %s" % repodir)


    def isEnabled(self):
        host = Host()
        host.verify()
        return host.isEnabled()

# XXX - not needed anymore?
def handle_upload(req):
    """Handle file upload via POST request"""
    pass

#koji.add_sys_logger("koji")

if __name__ == "__main__":
    # XXX - testing defaults
    print "Connecting to DB"
    koji.db.setDBopts( database = "test", user = "test")
    context.cnx = koji.db.connect()
    context.req = {}
    print "Creating a session"
    context.session = koji.auth.Session(None,hostip="127.0.0.1")
    print context.session
    test_user = "host/1"
    pw = "foobar"
    print "Logging in as %s" % test_user
    session_info = context.session.login(test_user,pw,{'hostip':'127.0.0.1'})
    for k in session_info.keys():
        session_info[k] = [session_info[k]]
    s2=koji.auth.Session(session_info,'127.0.0.1')
    print s2
    print s2.getHostId()
    context.session = s2
    print "Associating host"
    Host()
    #context.cnx.commit()
    context.session.perms['admin'] = 1 #XXX<|MERGE_RESOLUTION|>--- conflicted
+++ resolved
@@ -5229,17 +5229,11 @@
             #not have a buildroot.
             #or if the entire build was imported, there will be no buildroots
             rpms = context.handlers.call('listRPMs', buildID=data['build'])
-<<<<<<< HEAD
             archives = list_archives(buildID=data['build'])
             br_list = [r['buildroot_id'] for r in rpms]
             br_list.extend([a['buildroot_id'] for a in archives])
-            args = self.str.split()[1:]
             for br_id in br_list:
                 if br_id is None:
-=======
-            for rpminfo in rpms:
-                if rpminfo['buildroot_id'] is None:
->>>>>>> 2da42499
                     continue
                 tagname = get_buildroot(br_id)['tag_name']
                 for pattern in args:
