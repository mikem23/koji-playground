--- conflicted
+++ resolved
@@ -2053,7 +2053,6 @@
                     blocklist.write('\n')
                 blocklist.close()
 
-<<<<<<< HEAD
     if tinfo['maven_support']:
         artifact_dirs = {}
         for build in maven_builds.itervalues():
@@ -2065,10 +2064,8 @@
         for artifact_dir, artifacts in artifact_dirs.iteritems():
             _write_maven_repo_metadata(artifact_dir, artifacts)
 
-=======
     koji.plugin.run_callbacks('postRepoInit', tag=tinfo, with_src=with_src, with_debuginfo=with_debuginfo,
                               event=event, repo_id=repo_id)
->>>>>>> 2571537b
     return [repo_id, event_id]
 
 def _populate_maven_repodir(buildinfo, maveninfo, archiveinfo, repodir, artifact_dirs):
@@ -4724,12 +4721,8 @@
     #now clear the build dirs
     dirs_to_clear = []
     builddir = koji.pathinfo.build(binfo)
-<<<<<<< HEAD
     if os.path.exists(builddir):
         dirs_to_clear.append(builddir)
-    archivedir = koji.pathinfo.archive(binfo)
-    if os.path.exists(archivedir):
-        dirs_to_clear.append(archivedir)
     maven_info = get_maven_build(build_id)
     if maven_info:
         mavendir = koji.pathinfo.mavenbuild(binfo, maven_info)
@@ -4740,15 +4733,10 @@
         if rv != 0:
             raise koji.GenericError, 'file removal failed (code %r) for %s' % (rv, filedir)
         #and clear out the emptied dirs
-        os.system(r"find '%s' -xdev -depth -type d -print0 |xargs -0 rmdir" % filedir)
-=======
-    rv = os.system(r"find '%s' -xdev \! -type d -print0 |xargs -0 rm -f" % builddir)
-    if rv != 0:
-        raise koji.GenericError, 'file removal failed (code %r) for %s' % (rv, builddir)
-    #and clear out the emptied dirs
-    os.system(r"find '%s' -xdev -depth -type d -print0 |xargs -0 rmdir" % builddir)
+        rv = os.system(r"find '%s' -xdev -depth -type d -print0 |xargs -0 rmdir" % filedir)
+        if rv != 0:
+            raise koji.GenericError, 'directory removal failed (code %r) for %s' % (rv, filedir)
     koji.plugin.run_callbacks('postBuildStateChange', attribute='state', old=binfo['state'], new=st_deleted, info=binfo)
->>>>>>> 2571537b
 
 def reset_build(build):
     """Reset a build so that it can be reimported
@@ -4771,11 +4759,8 @@
     if not binfo:
         #nothing to do
         return
-<<<<<<< HEAD
     minfo = get_maven_build(binfo)
-=======
     koji.plugin.run_callbacks('preBuildStateChange', attribute='state', old=binfo['state'], new=koji.BUILD_STATES['CANCELED'], info=binfo)
->>>>>>> 2571537b
     q = """SELECT id FROM rpminfo WHERE build_id=%(id)i"""
     ids = _fetchMulti(q, binfo)
     for (rpm_id,) in ids:
@@ -4802,12 +4787,8 @@
     #now clear the build dirs
     dirs_to_clear = []
     builddir = koji.pathinfo.build(binfo)
-<<<<<<< HEAD
     if os.path.exists(builddir):
         dirs_to_clear.append(builddir)
-    archivedir = koji.pathinfo.archive(binfo)
-    if os.path.exists(archivedir):
-        dirs_to_clear.append(archivedir)
     if minfo:
         mavendir = koji.pathinfo.mavenbuild(binfo, minfo)
         if os.path.exists(mavendir):
@@ -4817,13 +4798,10 @@
         if rv != 0:
             raise koji.GenericError, 'file removal failed (code %r) for %s' % (rv, filedir)
         #and clear out the emptied dirs
-        os.system(r"find '%s' -xdev -depth -type d -print0 |xargs -0 rmdir" % filedir)
-=======
-    rv = os.system("find '%s' -xdev \\! -type d -print0 |xargs -0 rm -f" % builddir)
-    if rv != 0:
-        raise koji.GenericError, 'file removal failed (code %r) for %s' % (rv, builddir)
+        rv = os.system(r"find '%s' -xdev -depth -type d -print0 |xargs -0 rmdir" % filedir)
+        if rv != 0:
+            raise koji.GenericError, 'directory removal failed (code %r) for %s' % (rv, filedir)
     koji.plugin.run_callbacks('postBuildStateChange', attribute='state', old=binfo['state'], new=koji.BUILD_STATES['CANCELED'], info=binfo)
->>>>>>> 2571537b
 
 def cancel_build(build_id, cancel_task=True):
     """Cancel a build
