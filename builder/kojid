#!/usr/bin/python

# Koji build daemon
# Copyright (c) 2005-2007 Red Hat
#
#    Koji is free software; you can redistribute it and/or
#    modify it under the terms of the GNU Lesser General Public
#    License as published by the Free Software Foundation; 
#    version 2.1 of the License.
#
#    This software is distributed in the hope that it will be useful,
#    but WITHOUT ANY WARRANTY; without even the implied warranty of
#    MERCHANTABILITY or FITNESS FOR A PARTICULAR PURPOSE.  See the GNU
#    Lesser General Public License for more details.
#
#    You should have received a copy of the GNU Lesser General Public
#    License along with this software; if not, write to the Free Software
#    Foundation, Inc., 51 Franklin Street, Fifth Floor, Boston, MA  02110-1301  USA
#
# Authors:
#       Mike McLean <mikem@redhat.com>

try:
    import krbV
except ImportError:
    pass
import base64
import koji
import koji.util
import commands
import errno
import glob
import logging
import logging.handlers
import md5
import os
import pprint
import pwd
import grp
import re
import rpm
import shutil
import signal
import smtplib
import socket
import sys
import time
import datetime
import traceback
import urllib2
import urlparse
import xmlrpclib
import zipfile
import Cheetah.Template
from ConfigParser import ConfigParser
from fnmatch import fnmatch
from optparse import OptionParser
from xmlrpclib import Fault

class ServerExit(Exception):
    """Raised to shutdown the server"""
    pass

def main():
    global session
    global options
    logger = logging.getLogger("koji.build")
    logger.info('Starting up')
    tm = TaskManager()
    def shutdown(*args):
        raise SystemExit
    signal.signal(signal.SIGTERM,shutdown)
    taken = False
    while 1:
        try:
            tm.updateBuildroots()
            tm.updateTasks()
            taken = tm.getNextTask()
        except (SystemExit,ServerExit,KeyboardInterrupt):
            logger.warn("Exiting")
            break
        except koji.AuthExpired:
            logger.error('Session expired')
            break
        except koji.RetryError:
            raise
        except:
            # XXX - this is a little extreme
            # log the exception and continue
            logger.error(''.join(traceback.format_exception(*sys.exc_info())))
        try:
            if not taken:
                # Only sleep if we didn't take a task, otherwise retry immediately.
                # The load-balancing code in getNextTask() will prevent a single builder
                # from getting overloaded.
                time.sleep(options.sleeptime)
        except (SystemExit,KeyboardInterrupt):
            logger.warn("Exiting")
            break
    logger.warn("Shutting down, please wait...")
    tm.shutdown()
    session.logout()
    sys.exit(0)

def log_output(path, args, outfile, uploadpath, cwd=None, logerror=0, append=0, chroot=None, env=None):
    """Run command with output redirected.  If chroot is not None, chroot to the directory specified
    before running the command."""
    pid = os.fork()
    if not pid:
        session._forget()
        try:
            if chroot:
                os.chroot(chroot)
            if cwd:
                os.chdir(cwd)
            flags = os.O_CREAT | os.O_WRONLY
            if append:
                flags |= os.O_APPEND
            fd = os.open(outfile, flags, 0666)
            os.dup2(fd, 1)
            if logerror:
                os.dup2(fd, 2)
            # echo the command we're running into the logfile
            os.write(fd, '$ %s\n' % ' '.join(args))
            environ = os.environ.copy()
            if env:
                environ.update(env)
            os.execvpe(path, args, environ)
        except:
            msg = ''.join(traceback.format_exception(*sys.exc_info()))
            if fd:
                try:
                    os.write(fd, msg)
                    os.close(fd)
                except:
                    pass
            print msg
            os._exit(1)
    else:
        if chroot:
            outfile = os.path.normpath(chroot + outfile)
        outfd = None
        remotename = os.path.basename(outfile)
        while True:
            status = os.waitpid(pid, os.WNOHANG)
            time.sleep(1)

            if not outfd:
                try:
                    outfd = file(outfile, 'r')
                except IOError:
                    # will happen if the forked process has not created the logfile yet
                    continue
                except:
                    print 'Error reading log file: %s' % outfile
                    print ''.join(traceback.format_exception(*sys.exc_info()))

            incrementalUpload(remotename, outfd, uploadpath)

            if status[0] != 0:
                if outfd:
                    outfd.close()
                return status[1]

def safe_rmtree(path, unmount=False, strict=True):
    logger = logging.getLogger("koji.build")
    #safe remove: with -xdev the find cmd will not cross filesystems
    #             (though it will cross bind mounts from the same filesystem)
    if not os.path.exists(path):
        logger.debug("No such path: %s" % path)
        return
    if unmount:
        umount_all(path)
    #first rm -f non-directories
    logger.debug('Scrubbing files in %s' % path)
    rv = os.system("find '%s' -xdev \\! -type d -print0 |xargs -0 rm -f" % path)
    msg = 'file removal failed (code %r) for %s' % (rv,path)
    if rv != 0:
        logger.warn(msg)
        if strict:
            raise koji.GenericError, msg
        else:
            return rv
    #them rmdir directories
    #with -depth, we start at the bottom and work up
    logger.debug('Scrubbing directories in %s' % path)
    rv = os.system("find '%s' -xdev -depth -type d -print0 |xargs -0 rmdir" % path)
    msg = 'dir removal failed (code %r) for %s' % (rv,path)
    if rv != 0:
        logger.warn(msg)
        if strict:
            raise koji.GenericError, msg
    return rv

def umount_all(topdir):
    "Unmount every mount under topdir"
    logger = logging.getLogger("koji.build")
    for path in scan_mounts(topdir):
        logger.debug('Unmounting %s' % path)
        cmd = ['umount', '-l', path]
        rv = os.spawnvp(os.P_WAIT,cmd[0],cmd)
        if rv != 0:
            raise koji.GenericError, 'umount failed (exit code %r) for %s' % (rv,path)
    #check mounts again
    remain = scan_mounts(topdir)
    if remain:
        raise koji.GenericError, "Unmounting incomplete: %r" % remain

def scan_mounts(topdir):
    """Search path for mountpoints"""
    mplist = []
    topdir = os.path.normpath(topdir)
    fo = file('/proc/mounts','r')
    for line in fo.readlines():
        path = line.split()[1]
        if path.startswith(topdir):
            mplist.append(path)
    fo.close()
    #reverse sort so deeper dirs come first
    mplist.sort()
    mplist.reverse()
    return mplist

def incrementalUpload(fname, fd, path, retries=5, logger=None):
    if not fd:
        return
    
    while True:
        offset = fd.tell()
        contents = fd.read(65536)
        size = len(contents)
        if size == 0:
            break
        
        data = base64.encodestring(contents)
        digest = md5.new(contents).hexdigest()
        del contents
        
        tries = 0
        while True:
            if session.uploadFile(path, fname, size, digest, offset, data):
                break
            
            if tries <= retries:
                tries += 1
                time.sleep(10)
                continue
            else:
                if logger:
                    logger.error("Error uploading file %s to %s at offset %d" % (fname, path, offset))
                else:
                    sys.stderr.write("Error uploading file %s to %s at offset %d\n" % (fname, path, offset))
                break

def _parseStatus(rv, prefix):
    if isinstance(prefix, list) or isinstance(prefix, tuple):
        prefix = ' '.join(prefix)
    if os.WIFSIGNALED(rv):
        return '%s was killed by signal %i' % (prefix, os.WTERMSIG(rv))
    elif os.WIFEXITED(rv):
        return '%s exited with status %i' % (prefix, os.WEXITSTATUS(rv))
    else:
        return '%s terminated for unknown reasons' % prefix

def _isSuccess(rv):
    """Return True if rv indicates successful completion
    (exited with status 0), False otherwise."""
    if os.WIFEXITED(rv) and os.WEXITSTATUS(rv) == 0:
        return True
    else:
        return False

class BuildRoot(object):

    def __init__(self,*args,**kwargs):
        self.logger = logging.getLogger("koji.build.buildroot")
        if len(args) + len(kwargs) == 1:
            # manage an existing mock buildroot
            self._load(*args,**kwargs)
        else:
            self._new(*args,**kwargs)

    def _load(self, data):
        #manage an existing buildroot
        if isinstance(data, dict):
            #assume data already pulled from db
            self.id = data['id']
        else:
            self.id = data
            data = session.getBuildroot(self.id)
        self.task_id = data['task_id']
        self.tag_id = data['tag_id']
        self.tag_name = data['tag_name']
        self.repoid = data['repo_id']
        self.br_arch = data['arch']
        self.name = "%(tag_name)s-%(id)s-%(repoid)s" % vars(self)
        self.config = session.getBuildConfig(self.tag_id)

    def _new(self, tag, arch, task_id, distribution=None):
        """Create a brand new repo"""
        self.task_id = task_id
        self.distribution = distribution
        if not self.distribution:
            # Provide a default if the srpm did not contain a 'distribution' header,
            # e.g. if it was built by hand
            self.distribution = 'Unknown'
        self.config = session.getBuildConfig(tag)
        if not self.config:
            raise koji.BuildrootError("Could not get config info for tag: %s" % tag)
        self.tag_id = self.config['id']
        self.tag_name = self.config['name']
        while 1:
            repo_info = session.getRepo(self.tag_id)
            if repo_info and repo_info['state'] == koji.REPO_READY:
                break
            self.logger.debug("Waiting for repo to be created %s" % self.tag_name)
            time.sleep(5)
        self.repoid = repo_info['id']
        self.br_arch = koji.canonArch(arch)
        self.logger.debug("New buildroot: %(tag_name)s/%(br_arch)s/%(repoid)s" % vars(self))
        id = session.host.newBuildRoot(self.repoid, self.br_arch, task_id=task_id)
        if id is None:
            raise koji.BuildrootError, "failed to get a buildroot id"
        self.id = id
        self.name = "%(tag_name)s-%(id)s-%(repoid)s" % vars(self)
        self._writeMockConfig()

    def _writeMockConfig(self):
        global options
        # mock config
        configdir = '/etc/mock/koji'
        configfile = "%s/%s.cfg" % (configdir,self.name)
        self.mockcfg = "koji/%s" % self.name

        opts = {}
        for k in ('repoid', 'tag_name', 'distribution'):
            if hasattr(self, k):
                opts[k] = getattr(self, k)
        for k in ('mockdir', 'topdir', 'topurl', 'packager', 'vendor', 'mockhost'):
            if hasattr(options, k):
                opts[k] = getattr(options, k)
        opts['buildroot_id'] = self.id
        output = koji.genMockConfig(self.name, self.br_arch, managed=True, **opts)

        #write config
        fo = file(configfile,'w')
        fo.write(output)
        fo.close()

    def writeMavenSettings(self, localrepodir, destfile):
        """
        Write the Maven settings.xml file to the specified destination.
        """
        repo_id = self.repoid
        tag_name = self.tag_name

        global options
        topurl = None
        topdir = None
        if hasattr(options, 'topurl'):
            topurl = options.topurl
        if hasattr(options, 'topdir'):
            topdir = options.topdir
        if topurl:
            pi = koji.PathInfo(topdir=topurl)
            repourl = pi.repo(repo_id, tag_name) + '/maven2'
        elif topdir:
            pi = koji.PathInfo(topdir=topdir)
            repourl = 'file://' + pi.repo(repo_id, tag_name) + '/maven2'
        else:
            raise koji.BuildError, 'either topurl or topdir must be specified in the config file'
        localrepo = localrepodir[len(self.rootdir()):]

        # XXX This should actually use <mirrorOf>*</mirrorOf>, but that's not
        # supported until Maven 2.0.5, which is not available in Fedora yet
        settings = """<settings xmlns="http://maven.apache.org/POM/4.0.0"
  xmlns:xsi="http://www.w3.org/2001/XMLSchema-instance"
  xsi:schemaLocation="http://maven.apache.org/POM/4.0.0
                      http://maven.apache.org/xsd/settings-1.0.0.xsd">
  <localRepository>%(localrepo)s</localRepository>
  <interactiveMode>false</interactiveMode>
  <mirrors>
    <mirror>
      <id>koji-maven-repo-%(tag_name)s-%(repo_id)i</id>
      <name>Koji-managed Maven repository (%(tag_name)s-%(repo_id)i)</name>
      <url>%(repourl)s</url>
      <mirrorOf>central</mirrorOf>
    </mirror>
    <mirror>
      <id>koji-jboss-repo-%(tag_name)s-%(repo_id)i</id>
      <name>Koji-managed JBoss repository (%(tag_name)s-%(repo_id)i)</name>
      <url>%(repourl)s</url>
      <mirrorOf>jboss</mirrorOf>
    </mirror>
    <mirror>
      <id>koji-jboss-org-repo-%(tag_name)s-%(repo_id)i</id>
      <name>Koji-managed JBoss repository (%(tag_name)s-%(repo_id)i)</name>
      <url>%(repourl)s</url>
      <mirrorOf>repository.jboss.org</mirrorOf>
    </mirror>
  </mirrors>
</settings>
""" % locals()
        fo = file(self.rootdir() + destfile, 'w')
        fo.write(settings)
        fo.close()

    def mock(self, args, skip_setarch=False):
        """Run mock"""
        global options
        mockpath = getattr(options,"mockpath","/usr/bin/mock")
        cmd = [mockpath, "-r", self.mockcfg]
        if options.debug_mock:
            cmd.append('--debug')
        cmd.extend(args)
        self.logger.info(' '.join(cmd))
        pid = os.fork()
        if pid:
            resultdir = self.resultdir()
            uploadpath = self.getUploadPath()
            logs = {}

            while True:
                time.sleep(1)
                status = os.waitpid(pid, os.WNOHANG)

                try:
                    results = os.listdir(resultdir)
                except OSError:
                    # will happen when mock hasn't created the resultdir yet
                    continue

                for fname in results:
                    if fname.endswith('.log') and not logs.has_key(fname):
                        logs[fname] = (None, None, 0)

                for (fname, (fd, inode, size)) in logs.items():
                    try:
                        fpath = os.path.join(resultdir, fname)
                        stat_info = os.stat(fpath)
                        if not fd or stat_info.st_ino != inode or stat_info.st_size < size:
                            # either a file we haven't opened before, or mock replaced a file we had open with
                            # a new file and is writing to it, or truncated the file we're reading,
                            # but our fd is pointing to the previous location in the old file
                            if fd:
                                self.logger.info('Rereading %s, inode: %s -> %s, size: %s -> %s' %
                                                 (fpath, inode, stat_info.st_ino, size, stat_info.st_size))
                                fd.close()
                            fd = file(fpath, 'r')
                        logs[fname] = (fd, stat_info.st_ino, stat_info.st_size)
                    except:
                        self.logger.error("Error reading mock log: %s", fpath)
                        self.logger.error(''.join(traceback.format_exception(*sys.exc_info())))
                        continue

                    incrementalUpload(fname, fd, uploadpath, self.logger)

                if status[0] != 0:
                    for (fname, (fd, inode, size)) in logs.items():
                        if fd:
                            fd.close()
                    return status[1]

        else:
            #in no case should exceptions propagate past here
            try:
                session._forget()
                if os.getuid() == 0 and hasattr(options,"mockuser"):
                    self.logger.info('Running mock as %s' % options.mockuser)
                    try:
                        uid,gid = pwd.getpwnam(options.mockuser)[2:4]
                    except KeyError:
                        #perhaps a uid was specified
                        try:
                            uid,gid = pwd.getpwuid(int(options.mockuser))[2:4]
                        except (TypeError,ValueError,KeyError):
                            uid = None
                    os.setgroups([grp.getgrnam('mock')[2]])
                    if uid is not None:
                        os.setregid(gid,gid)
                        os.setreuid(uid,uid)
                os.execvp(cmd[0],cmd)
            except:
                #diediedie
                print "Failed to exec mock"
                print ''.join(traceback.format_exception(*sys.exc_info()))
                os._exit(1)

    def getUploadPath(self):
        """Get the path that should be used when uploading files to
        the hub."""
        return koji.pathinfo.taskrelpath(self.task_id)

    def uploadDir(self, dirpath, suffix=None):
        """Upload the contents of the given directory to the
        task output directory on the hub.  If suffix is provided,
        append '.' + suffix to the filenames, so that successive uploads
        of the same directory won't overwrite each other, if the files have
        the same name but different contents."""
        if not os.path.isdir(dirpath):
            return
        uploadpath = self.getUploadPath()
        for filename in os.listdir(dirpath):
            filepath = os.path.join(dirpath, filename)
            if os.stat(filepath).st_size > 0:
                if suffix:
                    filename = '%s.%s' % (filename, suffix)
                session.uploadWrapper(filepath, uploadpath, filename)

    def init(self):
        rv = self.mock(['--init'])

        if rv:
            self.expire()
            raise koji.BuildrootError, "could not init mock buildroot, %s" % self._mockResult(rv)
        session.host.setBuildRootList(self.id,self.getPackageList())

    def _mockResult(self, rv):
        if os.WIFEXITED(rv) and os.WEXITSTATUS(rv) == 1:
            logfile = 'build.log'
        else:
            logfile = 'root.log'
        msg = '; see %s for more information' % logfile
        return _parseStatus(rv, 'mock') + msg

    def build(self,srpm,arch=None):
        # run build
        session.host.setBuildRootState(self.id,'BUILDING')
        args = ['--no-clean']
        if arch:
            args.extend(['--target', arch])
        args.extend(['--rebuild', srpm])
        rv = self.mock(args)

        session.host.updateBuildRootList(self.id,self.getPackageList())
        if rv:
            self.expire()
            raise koji.BuildError, "error building package (arch %s), %s" % (arch, self._mockResult(rv))

    def getPackageList(self):
        """Return a list of packages from the buildroot

        Each member of the list is a dictionary containing the following fields:
            - name
            - version
            - release
            - epoch
        """
        fields = ('name','version','release','epoch','arch')
        rpm.addMacro("_dbpath", "%s/var/lib/rpm" % self.rootdir())
        ret = []
        try:
            ts = rpm.TransactionSet()
            for h in ts.dbMatch():
                pkg = koji.get_header_fields(h,fields)
                #skip our fake packages
                if pkg['name'] == 'buildsys-build':
                    #XXX config
                    continue
                ret.append(pkg)
        finally:
            rpm.delMacro("_dbpath")
        return ret

    def getMavenPackageList(self, repodir):
        """Return a list of Maven packages that were installed into the local repo
        to satisfy build requirements.

        Each member of the list is a dictionary containing the following fields:
        - pom: a dict of Maven POM info containing the groupId, artifactId, and version fields
        - files: a list of files associated with that POM
        """
        packages = []
        for path, dirs, files in os.walk(repodir):
            pom_info = None
            maven_files = []
            for repofile in files:
                if repofile.endswith('.pom'):
                    # Found a pom file, process it
                    try:
                        pom_info = koji.parse_pom(path=os.path.join(path, repofile))
                        maven_files.append(repofile)
                    except:
                        self.logger.error('Could not parse pom: %s' % repofile)
                        self.logger.error(''.join(traceback.format_exception(*sys.exc_info())))
                        continue
                elif os.path.splitext(repofile)[1] in ('.md5', '.sha1'):
                    # generated by the Koji, not tracked
                    continue
                elif repofile.startswith('maven-metadata') and repofile.endswith('.xml'):
                    # Maven throws these metadata files around all over the place, ignore them
                    continue
                else:
                    maven_files.append(repofile)
            if pom_info:
                packages.append({'pom': pom_info, 'files': maven_files})
            elif maven_files:
                self.logger.error('Found files in repo with no associated .pom: %s' % ', '.join(maven_files))

        return packages

    def mavenBuild(self, sourcedir, outputdir, repodir, settingsfile, props=None):
        session.host.setBuildRootState(self.id, 'BUILDING')
        cmd = ['--no-clean', '--chroot', '--unpriv', '--cwd', sourcedir[len(self.rootdir()):], '--',
               '/usr/bin/mvn', '-s', settingsfile]
        if props:
            for name, value in props.items():
                cmd.append('-D%s=%s' % (name, value))

        rv = self.mock(cmd + ['dependency:resolve-plugins'])
        if rv:
            self.expire()
            raise koji.BuildrootError, 'error resolving plugin dependencies, %s' % self._mockResult(rv)

        plugin_deps = self.getMavenPackageList(repodir)
        session.host.updateMavenBuildRootList(self.id, self.task_id, plugin_deps, project=False)

        cmd.extend(['deploy', '-DaltDeploymentRepository=koji-output::default::file://%s' % outputdir[len(self.rootdir()):]])
        rv = self.mock(cmd, skip_setarch=True)

        # ignore plugin dependencies (we've already recorded them) and
        # newly-built archives we find in the repo (we'll import them soon)
        session.host.updateMavenBuildRootList(self.id, self.task_id, self.getMavenPackageList(repodir),
                                              ignore=(plugin_deps + self.getMavenPackageList(outputdir)),
                                              project=True)
        if rv:
            self.expire()
            raise koji.BuildrootError, 'error building Maven package, %s' % self._mockResult(rv)

    def scrub(self):
        "Non-mock implementation of clean"
        raise koji.FunctionDeprecated, "no longer needed and deprecated. use clean()"

    def clean(self):
        """Remove the buildroot and associated mock config"""
        self.mock(['--clean'])
        raise koji.GenericError, "dangerous and deprecated. use scrub()"

    def resultdir(self):
        global options
        return "%s/%s/result" % (options.mockdir, self.name)

    def rootdir(self):
        global options
        return "%s/%s/root" % (options.mockdir, self.name)

    def expire(self):
        session.host.setBuildRootState(self.id,'EXPIRED')


class TaskManager(object):

    def __init__(self):
        self.tasks = {}
        self.pids = {}
        self.subsessions = {}
        self.findHandlers()
        self.status = ''
        self.ready = False
        self.host_id = session.host.getID()
        self.logger = logging.getLogger("koji.build.TaskManager")

    def findHandlers(self):
        """Find and index task handlers"""
        handlers = {}
        for v in globals().values():
            if type(v) == type(BaseTaskHandler) and issubclass(v,BaseTaskHandler):
                for method in v.Methods:
                    handlers[method] = v
        self.handlers = handlers

    def shutdown(self):
        """Attempt to shut down cleanly"""
        for task_id in self.pids.keys():
            self.cleanupTask(task_id)
        session.host.freeTasks(self.tasks.keys())
        session.host.updateHost(task_load=0.0,ready=False)

    def updateBuildroots(self):
        """Handle buildroot cleanup/maintenance

        - examine current buildroots on system
        - compare with db
        - clean up as needed
            - /var/lib/mock
            - /etc/mock/koji
        """
        local_br = self._scanLocalBuildroots()
        #query buildroots in db that are not expired
        states = [ koji.BR_STATES[x] for x in ('INIT','WAITING','BUILDING') ]
        db_br = session.listBuildroots(hostID=self.host_id,state=tuple(states))
        # index by id
        db_br = dict([(row['id'],row) for row in db_br])
        st_expired = koji.BR_STATES['EXPIRED']
        for id, br in db_br.items():
            task_id = br['task_id']
            if task_id is None:
                # not associated with a task
                # this makes no sense now, but may in the future
                self.logger.warn("Expiring taskless buildroot: %(id)i/%(tag_name)s/%(arch)s" % br)
                session.host.setBuildRootState(id,st_expired)
            elif not self.tasks.has_key(task_id):
                #task not running - expire the buildroot
                #TODO - consider recycling hooks here (with strong sanity checks)
                self.logger.info("Expiring buildroot: %(id)i/%(tag_name)s/%(arch)s" % br)
                self.logger.debug("Buildroot task: %r, Current tasks: %r" % (task_id,self.tasks.keys()))
                session.host.setBuildRootState(id,st_expired)
                continue
        # get info on local_only buildroots (most likely expired)
        local_only = [id for id in local_br.iterkeys() if not db_br.has_key(id)]
        if local_only:
            missed_br = session.listBuildroots(buildrootID=tuple(local_only))
            #get all the task info in one call
            tasks = []
            for br in missed_br:
                task_id = br['task_id']
                if task_id:
                    tasks.append(task_id)
            #index
            missed_br = dict([(row['id'],row) for row in missed_br])
            tasks = dict([(row['id'],row) for row in session.getTaskInfo(tasks)])
            for id in local_only:
                # Cleaning options
                #   - wait til later
                #   - "soft" clean (leaving empty root/ dir)
                #   - full removal
                data = local_br[id]
                br = missed_br.get(id)
                if not br:
                    self.logger.warn("%(name)s: not in db" % data)
                    continue
                desc = "%(id)i/%(tag_name)s/%(arch)s" % br
                if not br['retire_ts']:
                    self.logger.warn("%s: no retire timestamp" % desc)
                    continue
                age = time.time() - br['retire_ts']
                self.logger.debug("Expired/stray buildroot: %s" % desc)
                if br and br['task_id']:
                    task = tasks.get(br['task_id'])
                    if not task:
                        self.logger.warn("%s: invalid task %s" % (desc, br['task_id']))
                        continue
                    if (task['state'] == koji.TASK_STATES['FAILED'] and age < 3600 * 4):
                        #XXX - this could be smarter
                        # keep buildroots for failed tasks around for a little while
                        self.logger.debug("Keeping failed buildroot: %s" % desc)
                        continue
                topdir = data['dir']
                rootdir = None
                if topdir:
                    rootdir = "%s/root" % topdir
                    try:
                        st = os.lstat(rootdir)
                    except OSError, e:
                        if e.errno == errno.ENOENT:
                            rootdir = None
                        else:
                            self.logger.warn("%s: %s" % (desc, e))
                            continue
                    else:
                        age = min(age, time.time() - st.st_mtime)
                #note: https://bugzilla.redhat.com/bugzilla/show_bug.cgi?id=192153)
                #If rpmlib is installing in this chroot, removing it entirely
                #can lead to a world of hurt.
                #We remove the rootdir contents but leave the rootdir unless it
                #is really old
                if age > 3600*24:
                    #dir untouched for a day
                    self.logger.info("Removing buildroot: %s" % desc)
                    if topdir and safe_rmtree(topdir, unmount=True, strict=False) != 0:
                        continue
                    #also remove the config
                    try:
                        os.unlink(data['cfg'])
                    except OSError, e:
                        self.logger.warn("%s: can't remove config: %s" % (desc, e))
                elif age > 120:
                    if rootdir:
                        try:
                            flist = os.listdir(rootdir)
                        except OSError, e:
                            self.logger.warn("%s: can't list rootdir: %s" % (desc, e))
                            continue
                        if flist:
                            self.logger.info("%s: clearing rootdir" % desc)
                        for fn in flist:
                            safe_rmtree("%s/%s" % (rootdir,fn), unmount=True, strict=False)
                else:
                    self.logger.debug("Recent buildroot: %s: %i seconds" % (desc,age))
        self.logger.debug("Local buildroots: %d" % len(local_br))
        self.logger.debug("Active buildroots: %d" % len(db_br))
        self.logger.debug("Expired/stray buildroots: %d" % len(local_only))

    def _scanLocalBuildroots(self):
        #XXX
        configdir = '/etc/mock/koji'
        buildroots = {}
        for f in os.listdir(configdir):
            if not f.endswith('.cfg'):
                continue
            fn = "%s/%s" % (configdir,f)
            if not os.path.isfile(fn):
                continue
            fo = file(fn,'r')
            id = None
            name = None
            for n in xrange(10):
                # data should be in first few lines
                line = fo.readline()
                if line.startswith('# Koji buildroot id:'):
                    try:
                        id = int(line.split(':')[1])
                    except ValueError,IndexError:
                        continue
                if line.startswith('# Koji buildroot name:'):
                    try:
                        name = line.split(':')[1].strip()
                    except ValueError,IndexError:
                        continue
            if id is None or name is None:
                continue
            # see if there's a dir for the buildroot
            vardir = "/var/lib/mock/%s" % name
            #XXX
            buildroots[id] = {}
            buildroots[id]['name'] = name
            buildroots[id]['cfg'] = fn
            buildroots[id]['dir'] = None
            if os.path.isdir(vardir):
                buildroots[id]['dir'] = vardir
        return buildroots

    def updateTasks(self):
        """Read and process task statuses from server

        The processing we do is:
            1) clean up after tasks that are not longer active:
                * kill off processes
                * retire buildroots
                * remove buildroots
                    - with some possible exceptions
            2) wake waiting tasks if appropriate
        """
        tasks = {}
        stale = []
        task_load = 0.0
        if self.pids:
            self.logger.info("pids: %r" % self.pids)
        for task in session.host.getHostTasks():
            self.logger.info("open task: %r" % task)
            # the tasks returned are those that are open and locked
            # by this host.
            id = task['id']
            if not self.pids.has_key(id):
                #We don't have a process for this
                #Expected to happen after a restart, otherwise this is an error
                stale.append(id)
                continue
            tasks[id] = task
            if task.get('alert',False):
                #wake up the process
                self.logger.info("Waking up task: %r" % task)
                os.kill(self.pids[id],signal.SIGUSR2)
            if not task['waiting']:
                task_load += task['weight']
        self.logger.debug("Task Load: %s" % task_load)
        self.task_load = task_load
        self.tasks = tasks
        self.logger.debug("Current tasks: %r" % self.tasks)
        if len(stale) > 0:
            #A stale task is one which is opened to us, but we know nothing
            #about). This will happen after a daemon restart, for example.
            self.logger.info("freeing stale tasks: %r" % stale)
            session.host.freeTasks(stale)
        w_opts = os.WNOHANG
        for id, pid in self.pids.items():
            if self._waitTask(id, pid):
                # the subprocess handles most everything, we just need to clear things out
                if self.cleanupTask(id):
                    del self.pids[id]
                if self.tasks.has_key(id):
                    del self.tasks[id]
        for id, pid in self.pids.items():
            if not tasks.has_key(id):
                # expected to happen when:
                #  - we are in the narrow gap between the time the task
                #    records its result and the time the process actually
                #    exits.
                #  - task is canceled
                #  - task is forcibly reassigned/unassigned
                tinfo = session.getTaskInfo(id)
                if tinfo is None:
                    raise koji.GenericError, "Invalid task %r (pid %r)" % (id,pid)
                elif tinfo['state'] == koji.TASK_STATES['CANCELED']:
                    self.logger.info("Killing canceled task %r (pid %r)" % (id,pid))
                    if self.cleanupTask(id):
                        del self.pids[id]
                elif tinfo['host_id'] != self.host_id:
                    self.logger.info("Killing reassigned task %r (pid %r)" % (id,pid))
                    if self.cleanupTask(id):
                        del self.pids[id]
                else:
                    self.logger.info("Lingering task %r (pid %r)" % (id,pid))

    def getNextTask(self):
        self.ready = self.readyForTask()
        session.host.updateHost(self.task_load,self.ready)
        if not self.ready:
            self.logger.info("Not ready for task")
            return False
        hosts, tasks = session.host.getLoadData()
        self.logger.debug("Load Data:")
        self.logger.debug("  hosts: %r" % hosts)
        self.logger.debug("  tasks: %r" % tasks)
        #now we organize this data into channel-arch bins
        bin_hosts = {}  #hosts indexed by bin
        bins = {}       #bins for this host
        our_avail = None
        for host in hosts:
            host['bins'] = []
            if host['id'] == self.host_id:
                #note: task_load reported by server might differ from what we
                #sent due to precision variation
                our_avail = host['capacity'] - host['task_load']
            for chan in host['channels']:
                for arch in host['arches'].split() + ['noarch']:
                    bin = "%s:%s" % (chan,arch)
                    bin_hosts.setdefault(bin,[]).append(host)
                    if host['id'] == self.host_id:
                        bins[bin] = 1
        self.logger.debug("bins: %r" % bins)
        if our_avail is None:
            self.logger.info("Server did not report this host. Are we disabled?")
            return False
        elif not bins:
            self.logger.info("No bins for this host. Missing channel/arch config?")
            return False
        #sort available capacities for each of our bins
        avail = {}
        for bin in bins.iterkeys():
            avail[bin] = [host['capacity'] - host['task_load'] for host in bin_hosts[bin]]
            avail[bin].sort()
            avail[bin].reverse()
        for task in tasks:
            # note: tasks are in priority order
            self.logger.debug("task: %r" % task)
            if task['state'] == koji.TASK_STATES['ASSIGNED']:
                self.logger.debug("task is assigned")
                if self.host_id == task['host_id']:
                    #assigned to us, we can take it regardless
                    if self.takeTask(task['id']):
                        return True
            elif task['state'] == koji.TASK_STATES['FREE']:
                bin = "%(channel_id)s:%(arch)s" % task
                self.logger.debug("task is free, bin=%r" % bin)
                if not bins.has_key(bin):
                    continue
                #see where our available capacity is compared to other hosts for this bin
                #(note: the hosts in this bin are exactly those that could
                #accept this task)
                bin_avail = avail.get(bin, [0])
                self.logger.debug("available capacities for bin: %r" % bin_avail)
                median = bin_avail[(len(bin_avail)-1)/2]
                self.logger.debug("ours: %.2f, median: %.2f" % (our_avail, median))
                if our_avail < median:
                    self.logger.debug("Skipping - available capacity in lower half")
                    #decline for now and give the upper half a chance
                    return False
                #otherwise, we attempt to open the task
                if self.takeTask(task['id']):
                    return True
            else:
                #should not happen
                raise Exception, "Invalid task state reported by server"
        return False

    def _waitTask(self, task_id, pid=None):
        """Wait (nohang) on the task, return true if finished"""
        if pid is None:
            pid = self.pids.get(task_id)
            if not pid:
                raise koji.GenericError, "No pid for task %i" % task_id
        prefix = "Task %i (pid %i)" % (task_id, pid)
        try:
            (childpid, status) = os.waitpid(pid, os.WNOHANG)
        except OSError, e:
            #check errno
            if e.errno != errno.ECHILD:
                #should not happen
                raise
            #otherwise assume the process is gone
            self.logger.info("%s: %s" % (prefix, e))
            return False
        if childpid != 0:
            self.logger.info(_parseStatus(status, prefix))
            return True
        return False

    def _killGroup(self, task_id, sig=signal.SIGTERM, timeout=5):
        """Kill process group with signal, keep trying within timeout

        Returns True if successful, False if not
        """
        pid = self.pids.get(task_id)
        if not pid:
            raise koji.GenericError, "No pid for task %i" % task_id
        pgrps = self._childPGIDs(pid)
        success = True
        for pgrp in pgrps[::-1]:
            # iterate in reverse order so processes whose children are killed might have
            # a chance to cleanup before they're killed
            success &= self._doKillGroup(task_id, pgrp, sig, timeout)
        return success

    def _doKillGroup(self, task_id, pgrp, sig=signal.SIGTERM, timeout=5):
        """Kill the process group with the given process group ID.  Return True if the
        group is successfully killed in the given timeout, False otherwise."""
        incr = 1.0
        t = 0.0
        while t < timeout:
            try:
                pid, rv = os.waitpid(-pgrp, os.WNOHANG)
                while pid != 0:
                    self.logger.info(_parseStatus(rv, 'process %i' % pid))
                    pid, rv = os.waitpid(-pgrp, os.WNOHANG)
            except OSError, e:
                # means there are no processes in that process group
                self.logger.debug("Task %i (pgrp %i): %s" % (task_id, pgrp, e))
                if t == 0.0:
                    self.logger.info("Task %i (pgrp %i) exited" % (task_id, pgrp))
                else:
                    self.logger.info("Killed task %i (pgrp %i)" % (task_id, pgrp))
                return True
            else:
                self.logger.info("Task %i (pgrp %i) exists" % (task_id, pgrp))
            
            try:
                os.killpg(pgrp, sig)
            except OSError, e:
                # shouldn't happen
                self.logger.warn("Task %i (pgrp %i): %s" % (task_id, pgrp, e))
                continue
            else:
                self.logger.info("Sent signal %i to task %i (pgrp %i)" % (sig, task_id, pgrp))
            
            time.sleep(incr)
            t += incr
        self.logger.warn("Failed to kill task %i (pgrp %i)" % (task_id, pgrp))
        return False

    def _childPGIDs(self, pid):
        """Recursively get the children of the process with the given ID.
        Return a list containing the process group IDs of the children
        in depth-first order, without duplicates."""
        statsByPPID = {}
        pgids = []
        for procdir in os.listdir('/proc'):
            if not procdir.isdigit():
                continue
            try:
                procfile = file('/proc/%s/stat' % procdir)
                procstats = [not field.isdigit() and field or int(field) for field in procfile.read().split()]
                procfile.close()
                if not statsByPPID.has_key(procstats[3]):
                    statsByPPID[procstats[3]] = []
                statsByPPID[procstats[3]].append(procstats)
                if procstats[0] == pid:
                    # put the pgid of the top-level process into the list
                    pgids.append(procstats[4])
            except:
                # We expect IOErrors, because files in /proc may disappear between the listdir() and read().
                # Nothing we can do about it, just move on.
                continue

        if not pgids:
            # assume the pid and pgid of the forked task are the same
            pgids.append(pid)
        pids = [pid]
        while pids:
            for ppid in pids[:]:
                for procstats in statsByPPID.get(ppid, []):
                    # get the /proc entries with ppid as their parent, and append their pgid to the list,
                    # then recheck for their children
                    # pid is the 0th field, ppid is the 3rd field, pgid is the 4th field
                    if procstats[4] not in pgids:
                        pgids.append(procstats[4])
                    pids.append(procstats[0])
                pids.remove(ppid)

        return pgids

    def cleanupTask(self, task_id):
        """Clean up after task

        - kill children
        - expire session
        """
        # clean up stray children of tasks
        ch_killed = self._killGroup(task_id)
        if not ch_killed:
            ch_killed = self._killGroup(task_id, signal.SIGKILL, timeout=2)
        #expire the task's subsession
        session_id = self.subsessions.get(task_id)
        if session_id:
            self.logger.info("Expiring subsession %i (task %i)" % (session_id, task_id))
            try:
                session.logoutChild(session_id)
                del self.subsessions[task_id]
            except:
                #not much we can do about it
                pass
        return ch_killed

    def checkSpace(self):
        """See if we have enough space to accept another job"""
        global options
        br_path = options.mockdir
        if not os.path.exists(br_path):
            self.logger.error("No such directory: %s" % br_path)
            raise IOError, "No such directory: %s" % br_path
        cmd = "df -P %s" % br_path
        fd = os.popen(cmd)
        output = fd.readlines()
        fd.close()
        df_fields = ['filesystem','total','used','available','capacity','mountpoint']
        data = dict(zip(df_fields,output[1].split()))
        availableMB = int(data['available']) / 1024
        self.logger.debug("disk space available in '%s': %i MB", br_path, availableMB)
        if availableMB < options.minspace:
            self.status = "Insufficient disk space: %i MB, %i MB required" % (availableMB, options.minspace)
            self.logger.warn(self.status)
            return False
        return True

    def readyForTask(self):
        """Determine if the system is ready to accept a new task.

        This function measures the system load and tries to determine
        if there is room to accept a new task."""
        #       key resources to track:
        #               disk_space
        #                       df -P path
        #                       df -iP path ?
        #               memory (meminfo/vmstat)
        #                       vmstat fields 3-6 (also 7-8 for swap)
        #                       http://www.redhat.com/advice/tips/meminfo.html
        #               cpu cycles (vmstat?)
        #                       vmstat fields 13-16 (and others?)
        #       others?:
        #               io (iostat/vmstat)
        #               network (netstat?)
        global options
        hostdata = session.host.getHost()
        self.logger.debug('hostdata: %r' % hostdata)
        if not hostdata['enabled']:
            self.status = "Host is disabled"
            self.logger.info(self.status)
            return False
        if self.task_load > hostdata['capacity']:
            self.status = "Over capacity"
            self.logger.info("Task load (%.1f) exceeds capacity (%.1f)" % (self.task_load, hostdata['capacity']))
            return False
        if len(self.tasks) >= options.maxjobs:
            # This serves as a backup to the capacity check and prevents
            # a tremendous number of low weight jobs from piling up
            self.status = "Full queue"
            self.logger.info(self.status)
            return False
        if not self.checkSpace():
            # checkSpace() does its own logging
            return False
        #XXX - add more checks
        return True

    def takeTask(self,task_id):
        """Attempt to open the specified task

        Returns True if successful, False otherwise
        """
        self.logger.info("Attempting to take task %s" %task_id)
        data = session.host.openTask(task_id)
        if data is None:
            self.logger.warn("Could not open")
            return False
        if not data.has_key('request') or data['request'] is None:
            self.logger.warn("Task '%s' has no request" % task_id)
            return False
        id = data['id']
        request = data['request']
        self.tasks[id] = data
        params, method = xmlrpclib.loads(request)
        if self.handlers.has_key(method):
            handlerClass = self.handlers[method]
        elif self.handlers.has_key('default'):
            handlerClass = self.handlers['default']
        else:
            raise koji.GenericError, "No handler found for method '%s'" % method
        handler = handlerClass(id,method,params)
        # set weight
        session.host.setTaskWeight(task_id,handler.weight())
        if handler.Foreground:
            self.logger.info("running task in foreground")
            handler.setManager(self)
            self.runTask(handler)
        else:
            pid, session_id = self.forkTask(handler)
            self.pids[id] = pid
            self.subsessions[id] = session_id
        return True

    def forkTask(self,handler):
        global session
        #get the subsession before we fork
        newhub = session.subsession()
        session_id = newhub.sinfo['session-id']
        pid = os.fork()
        if pid:
            newhub._forget()
            return pid, session_id
        #in no circumstance should we return after the fork
        #nor should any exceptions propagate past here
        try:
            session._forget()
            #set process group
            os.setpgrp()
            #use the subsession
            session = newhub
            #set a do-nothing handler for sigusr2
            signal.signal(signal.SIGUSR2,lambda *args: None)
            self.runTask(handler)
        finally:
            #diediedie
            try:
                session.logout()
            finally:
                os._exit(0)

    def runTask(self,handler):
        fail = False
        try:
            response = (handler.run(),)
            # note that we wrap response in a singleton tuple
            response = xmlrpclib.dumps(response, methodresponse=1, allow_none=1)
            self.logger.info("RESPONSE: %r" % response)
        except Fault, fault:
            fail = True
            response = xmlrpclib.dumps(fault)
            tb = ''.join(traceback.format_exception(*sys.exc_info())).replace(r"\n", "\n")
            self.logger.warn("FAULT:\n%s" % tb)
        except (SystemExit,ServerExit,KeyboardInterrupt):
            #we do not trap these
            raise
        except:
            fail = True
            # report exception back to server
            e_class, e = sys.exc_info()[:2]
            faultCode = getattr(e_class,'faultCode',1)
            if issubclass(e_class, koji.GenericError):
                #just pass it through
                tb = str(e)
                self.logger.warn(tb)
            else:
                tb = ''.join(traceback.format_exception(*sys.exc_info()))
                self.logger.warn("TRACEBACK: %s" % tb)
            response = xmlrpclib.dumps(xmlrpclib.Fault(faultCode, tb))

        if fail:
            session.host.failTask(handler.id, response)
        else:
            session.host.closeTask(handler.id, response)


class BaseTaskHandler(object):
    """The base class for task handlers

    Each task handler is a class, a new instance of which is created
    to handle each task.
    """

    # list of methods the class can handle
    Methods = []

    # Options:
    Foreground = False

    def __init__(self, id, method, params, workdir=None):
        global options
        self.id = id   #task id
        if method not in self.Methods:
            raise koji.GenericError, 'method "%s" is not supported' % method
        self.method = method
        # handle named parameters
        self.params,self.opts = koji.decode_args(*params)
        if workdir is None:
            workdir = "%s/%s" % (options.workdir, koji.pathinfo.taskrelpath(id))
        self.workdir = workdir
        self.logger = logging.getLogger("koji.build.BaseTaskHandler")

    def setManager(self,manager):
        """Set the manager attribute

        This is only used for foreground tasks to give them access
        to their task manager.
        """
        if not self.Foreground:
            return
        self.manager = manager

    def handler(self):
        """(abstract) the handler for the task."""
        raise NotImplementedError

    def run(self):
        """Execute the task"""
        self.createWorkdir()
        try:
            return self.handler(*self.params,**self.opts)
        finally:
            self.removeWorkdir()

    _taskWeight = 1.0

    def weight(self):
        """Return the weight of the task.

        This is run by the taskmanager before the task is run to determine
        the weight of the task. The weight is an abstract measure of the
        total load the task places on the system while running.

        A task may set _taskWeight for a constant weight different from 1, or
        override this function for more complicated situations.

        Note that task weight is partially ignored while the task is sleeping.
        """
        return getattr(self,'_taskWeight',1.0)

    def createWorkdir(self):
        if self.workdir is None:
            return
        self.removeWorkdir()
        os.makedirs(self.workdir)

    def removeWorkdir(self):
        if self.workdir is None:
            return
        safe_rmtree(self.workdir, unmount=False, strict=True)
        #os.spawnvp(os.P_WAIT, 'rm', ['rm', '-rf', self.workdir])

    def wait(self, subtasks=None, all=False, failany=False):
        """Wait on subtasks

        subtasks is a list of integers (or an integer). If more than one subtask
        is specified, then the default behavior is to return when any of those
        tasks complete. However, if all is set to True, then it waits for all of
        them to complete.  If all and failany are both set to True, then each
        finished task will be checked for failure, and a failure will cause all
        of the unfinished tasks to be cancelled.

        special values:
            subtasks = None     specify all subtasks

        Implementation notes:
            The build daemon forks all tasks as separate processes. This function
            uses signal.pause to sleep. The main process watches subtasks in
            the database and will send the subprocess corresponding to the
            subtask a SIGUSR2 to wake it up when subtasks complete.
        """
        if isinstance(subtasks,int):
            # allow single integer w/o enclosing list
            subtasks = [subtasks]
        session.host.taskSetWait(self.id,subtasks)
        self.logger.debug("Waiting on %r" % subtasks)
        while True:
            finished, unfinished = session.host.taskWait(self.id)
            if len(unfinished) == 0:
                #all done
                break
            elif len(finished) > 0:
                if all:
                    if failany:
                        failed = False
                        for task in finished:
                            try:
                                result = session.getTaskResult(task)
                            except (koji.GenericError, Fault), task_error:
                                self.logger.info("task %s failed or was canceled" % task)
                                failed = True
                                break
                        if failed:
                            self.logger.info("at least one task failed or was canceled, cancelling unfinished tasks")
                            session.cancelTaskChildren(self.id)
                            # reraise the original error now, rather than waiting for
                            # an error in taskWaitResults()
                            raise task_error
                else:
                    # at least one done
                    break
            # signal handler set by TaskManager.forkTask
            self.logger.debug("Pausing...")
            signal.pause()
            # main process will wake us up with SIGUSR2
            self.logger.debug("...waking up")
        self.logger.debug("Finished waiting")
        return dict(session.host.taskWaitResults(self.id,subtasks))

    def getUploadDir(self):
        return koji.pathinfo.taskrelpath(self.id)

    def uploadFile(self, filename, relPath=None, remoteName=None):
        """Upload the file with the given name to the task output directory
        on the hub."""
        uploadPath = self.getUploadDir()
        if relPath:
            relPath = relPath.strip('/')
            uploadPath += '/' + relPath
        # Only upload files with content
        if os.path.isfile(filename) and os.stat(filename).st_size > 0:
            session.uploadWrapper(filename, uploadPath, remoteName)

    def uploadTree(self, dirpath, flatten=False):
        """Upload the directory tree at dirpath to the task directory on the
        hub, preserving the directory structure"""
        dirpath = dirpath.rstrip('/')
        for path, dirs, files in os.walk(dirpath):
            if flatten:
                relpath = None
            else:
                relpath = path[len(dirpath) + 1:]
            for filename in files:
                self.uploadFile(os.path.join(path, filename), relpath)

    def localPath(self, relpath):
        """Return a local path to a remote file.

        If the file is on an nfs mount, use that, otherwise download a copy"""
        if options.topurl:
            self.logger.debug("Downloading %s", relpath)
            url = "%s/%s" % (options.topurl, relpath)
            fsrc = urllib2.urlopen(url)
            fn = "%s/local/%s" % (self.workdir, relpath)
            os.makedirs(os.path.dirname(fn))
            fdst = file(fn, 'w')
            shutil.copyfileobj(fsrc, fdst)
            fsrc.close()
            fdst.close()
        else:
            fn = "%s/%s" % (options.topdir, relpath)
        return fn

class FakeTask(BaseTaskHandler):
    Methods = ['someMethod']
    Foreground = True
    def handler(self, *args):
        self.logger.info("This is a fake task.  Args: " + str(args))
        return 42


class SleepTask(BaseTaskHandler):
    Methods = ['sleep']
    _taskWeight = 0.25
    def handler(self, n):
        self.logger.info("Sleeping for %s seconds" % n)
        time.sleep(n)
        self.logger.info("Finished sleeping")

class ForkTask(BaseTaskHandler):
    Methods = ['fork']
    def handler(self, n=5, m=37):
        for i in xrange(n):
            os.spawnvp(os.P_NOWAIT, 'sleep', ['sleep',str(m)])

class WaitTestTask(BaseTaskHandler):
    Methods = ['waittest']
    _taskWeight = 0.1
    def handler(self,count,seconds=10):
        tasks = []
        for i in xrange(count):
            task_id = session.host.subtask(method='sleep',
                                          arglist=[seconds],
                                          label=str(i),
                                          parent=self.id)
            tasks.append(task_id)
        results = self.wait(all=True)
        self.logger.info(pprint.pformat(results))


class SubtaskTask(BaseTaskHandler):
    Methods = ['subtask']
    _taskWeight = 0.1
    def handler(self,n=4):
        if n > 0:
            task_id = session.host.subtask(method='subtask',
                                          arglist=[n-1],
                                          label='foo',
                                          parent=self.id)
            self.wait(task_id)
        else:
            task_id = session.host.subtask(method='sleep',
                                          arglist=[15],
                                          label='bar',
                                          parent=self.id)
            self.wait(task_id)


class DefaultTask(BaseTaskHandler):
    """Used when no matching method is found"""
    Methods = ['default']
    _taskWeight = 0.1
    def __init__(self, id, method, params, workdir=None):
        self.id = id   #task id
        self.method = method
        self.params = params
        self.workdir = None
        self.opts = {}
    def handler(self,*args,**opts):
        raise koji.GenericError, "Invalid method: %s" % self.method


class ShutdownTask(BaseTaskHandler):
    Methods = ['shutdown']
    _taskWeight = 0.0
    Foreground = True
    def handler(self):
        #note: this is a foreground task
        raise ServerExit


class DependantTask(BaseTaskHandler):

    Methods = ['dependantTask']
    #mostly just waiting on other tasks
    _taskWeight = 0.2

    def handler(self, wait_list, task_list):
        for task in wait_list:
            if not isinstance(task, int) or not session.getTaskInfo(task):
                self.logger.debug("invalid task id %s, removing from wait_list" % task)
                wait_list.remove(task)

        # note, tasks in wait_list are not children of this task so we can't
        # just use self.wait()
        while wait_list:
            for task in wait_list[:]:
                if session.taskFinished(task):
                    info = session.getTaskInfo(task)
                    if info and koji.TASK_STATES[info['state']] in ['CANCELED','FAILED']:
                        raise koji.GenericError, "Dependency %s failed to complete." % info['id']
                    wait_list.remove(task)
            # let the system rest before polling again
            time.sleep(1)

        subtasks = []
        for task in task_list:
            # **((len(task)>2 and task[2]) or {}) expands task[2] into opts if it exists, allows for things like 'priority=15'
            task_id = session.host.subtask(method=task[0], arglist=task[1], parent=self.id, **((len(task)>2 and task[2]) or {}))
            if task_id:
                subtasks.append(task_id)
        if subtasks:
            self.wait(subtasks, all=True)

class ChainBuildTask(BaseTaskHandler):

    Methods = ['chainbuild']
    #mostly just waiting on other tasks
    _taskWeight = 0.1

    def handler(self, srcs, target, opts=None):
        if opts.get('scratch'):
            raise koji.BuildError, "--scratch is not allowed with chain-builds"
        for build_level in srcs:
            subtasks = []
            build_tasks = []
            nvrs = []
            for src in build_level:
                if SCM.is_scm_url(src):
                    task_id = session.host.subtask(method='build',
                                                   arglist=[src, target, opts],
                                                   label=src,
                                                   parent=self.id)
                    build_tasks.append(task_id)
                    subtasks.append(task_id)
                else:
                    nvrs.append(src)
            if nvrs:
                task_id = session.host.subtask(method='waitrepo',
                                               arglist=[target, None, nvrs],
                                               label=','.join(nvrs),
                                               parent=self.id)
                subtasks.append(task_id)
            if not subtasks:
                continue
            self.wait(subtasks, all=True, failany=True)
            if srcs[-1] == build_level:
                continue
            nvrs = []
            for build_task in build_tasks:
                builds = session.listBuilds(taskID=build_task)
                if builds:
                    nvrs.append(builds[0]['nvr'])
            if nvrs:
                task_id = session.host.subtask(method='waitrepo',
                                               arglist=[target, None, nvrs],
                                               label=','.join(nvrs),
                                               parent=self.id)
                self.wait(task_id, all=True, failany=True)

class BuildTask(BaseTaskHandler):

    Methods = ['build']
    #we mostly just wait on other tasks
    _taskWeight = 0.2

    def handler(self, src, target, opts=None):
        """Handler for the master build task"""
        if opts is None:
            opts = {}
        self.opts = opts
        if opts.get('arch_override') and not opts.get('scratch'):
            raise koji.BuildError, "arch_override is only allowed for scratch builds"
        task_info = session.getTaskInfo(self.id)
        # only allow admins to perform non-scratch builds from srpm
        if not SCM.is_scm_url(src) and not opts.get('scratch') \
               and not 'admin' in session.getUserPerms(task_info['owner']):
            raise koji.BuildError, "only admins may peform non-scratch builds from srpm"
        target_info = session.getBuildTarget(target)
        if not target_info:
            raise koji.GenericError, 'unknown build target: %s' % target
        dest_tag = target_info['dest_tag']
        build_tag = target_info['build_tag']
        srpm = self.getSRPM(src)
        h = self.readSRPMHeader(srpm)
        data = koji.get_header_fields(h,['name','version','release','epoch'])
        data['task_id'] = self.id
        extra_arches = None
        self.logger.info("Reading package config for %(name)s" % data)
        pkg_cfg = session.getPackageConfig(dest_tag,data['name'])
        self.logger.debug("%r" % pkg_cfg)
        if pkg_cfg is not None:
            extra_arches = pkg_cfg.get('extra_arches')
        if not self.opts.get('skip_tag') and not self.opts.get('scratch'):
            dest_cfg = session.getPackageConfig(dest_tag,data['name'])
            # Make sure package is on the list for this tag
            if dest_cfg is None:
                raise koji.BuildError, "package %s not in list for tag %s" \
                        % (data['name'], target_info['dest_tag_name'])
            elif dest_cfg['blocked']:
                raise koji.BuildError, "package %s is blocked for tag %s" \
                        % (data['name'], target_info['dest_tag_name'])
            # TODO - more pre tests
        archlist = self.getArchList(build_tag, h, extra=extra_arches)
        #let the system know about the build we're attempting
        if not self.opts.get('scratch'):
            #scratch builds do not get imported
            build_id = session.host.initBuild(data)
            session.host.importChangelog(build_id, srpm)
        #(initBuild raises an exception if there is a conflict)
        try:
            srpm,rpms,brmap,logs = self.runBuilds(srpm,build_tag,archlist)
            if opts.get('scratch'):
                #scratch builds do not get imported
                session.host.moveBuildToScratch(self.id,srpm,rpms,logs=logs)
            else:
                session.host.completeBuild(self.id,build_id,srpm,rpms,brmap,logs=logs)
        except (SystemExit,ServerExit,KeyboardInterrupt):
            #we do not trap these
            raise
        except:
            if not self.opts.get('scratch'):
                #scratch builds do not get imported
                session.host.failBuild(self.id, build_id)
            # reraise the exception
            raise
        if not self.opts.get('skip_tag') and not self.opts.get('scratch'):
            self.tagBuild(build_id,dest_tag)

    def getSRPM(self, src):
        """Get srpm from src"""
        if isinstance(src,str):
            if SCM.is_scm_url(src):
                return self.getSRPMFromSCM(src)
            else:
                #assume this is a path under uploads
                return src
        else:
            raise koji.BuildError, 'Invalid source specification: %s' % src
            #XXX - other methods?

    def getSRPMFromSCM(self, url):
        #TODO - allow different ways to get the srpm
        task_id = session.host.subtask(method='buildSRPMFromSCM',
                                       arglist=[url],
                                       label='srpm',
                                       parent=self.id)
        # wait for subtask to finish
        result = self.wait(task_id)[task_id]
        srpm = result['srpm']
        return srpm

    def readSRPMHeader(self, srpm):
        #srpm arg should be a path relative to <BASEDIR>/work
        global options
        self.logger.debug("Reading SRPM")
        relpath = "work/%s" % srpm
        opts = dict([(k, getattr(options, k)) for k in 'topurl','topdir'])
        fo = koji.openRemoteFile(relpath, **opts)
        h = koji.get_rpm_header(fo)
        if h[rpm.RPMTAG_SOURCEPACKAGE] != 1:
            raise koji.BuildError, "%s is not a source package" % srpm
        return h

    def getArchList(self, build_tag, h, extra=None):
        # get list of arches to build for
        buildconfig = session.getBuildConfig(build_tag)
        arches = buildconfig['arches']
        if not arches:
            #XXX - need to handle this better
            raise koji.BuildError, "No arches for tag %(name)s [%(id)s]" % buildconfig
        tag_archlist = [koji.canonArch(a) for a in arches.split()]
        self.logger.debug('arches: %s' % arches)
        if extra:
            self.logger.debug('Got extra arches: %s' % extra)
            arches = "%s %s" % (arches,extra)
        archlist = arches.split()
        self.logger.debug('base archlist: %r' % archlist)
        # - adjust arch list based on srpm macros
        buildarchs = h[rpm.RPMTAG_BUILDARCHS]
        exclusivearch = h[rpm.RPMTAG_EXCLUSIVEARCH]
        excludearch = h[rpm.RPMTAG_EXCLUDEARCH]
        if buildarchs:
            archlist = buildarchs
            self.logger.debug('archlist after buildarchs: %r' % archlist)
        if exclusivearch:
            archlist = [ a for a in archlist if a in exclusivearch ]
            self.logger.debug('archlist after exclusivearch: %r' % archlist)
        if excludearch:
            archlist = [ a for a in archlist if a not in excludearch ]
            self.logger.debug('archlist after excludearch: %r' % archlist)
        #noarch is funny
        if 'noarch' not in excludearch and \
                ( 'noarch' in buildarchs or 'noarch' in exclusivearch ):
            archlist.append('noarch')
        override = self.opts.get('arch_override')
        if self.opts.get('scratch') and override:
            #only honor override for scratch builds
            self.logger.debug('arch override: %s' % override)
            archlist = override.split()
        archdict = {}
        for a in archlist:
            # Filter based on canonical arches for tag
            # This prevents building for an arch that we can't handle
            if a == 'noarch' or koji.canonArch(a) in tag_archlist:
                archdict[a] = 1
        if not archdict:
            raise koji.BuildError, "No matching arches were found"
        return archdict.keys()

    def runBuilds(self, srpm, build_tag, archlist):
        self.logger.debug("Spawning jobs for arches: %r" % (archlist))
        subtasks = {}
        keep_srpm = True
        for arch in archlist:
            subtasks[arch] = session.host.subtask(method='buildArch',
                                                  arglist=[srpm,build_tag,arch,keep_srpm],
                                                  label=arch,
                                                  parent=self.id,
                                                  arch=koji.canonArch(arch))
            keep_srpm = False

        self.logger.debug("Got subtasks: %r" % (subtasks))
        self.logger.debug("Waiting on subtasks...")

        # wait for subtasks to finish
        results = self.wait(subtasks.values(), all=True, failany=True)

        # finalize import
        # merge data into needed args for completeBuild call
        rpms = []
        brmap = {}
        logs = {}
        built_srpm = None
        for (arch, task_id) in subtasks.iteritems():
            result = results[task_id]
            self.logger.debug("DEBUG: %r : %r " % (arch,result,))
            brootid = result['brootid']
            for fn in result['rpms']:
                rpms.append(fn)
                brmap[fn] = brootid
            for fn in result['logs']:
                logs.setdefault(arch,[]).append(fn)
            if len(result['srpms']) == 1:
                if built_srpm:
                    raise koji.BuildError, "multiple builds returned a srpm.  task %i" % self.id
                else:
                    built_srpm = result['srpms'][0]
                    brmap[result['srpms'][0]] = brootid
        if built_srpm:
            srpm = built_srpm
        else:
            raise koji.BuildError("could not find a built srpm")

        return srpm,rpms,brmap,logs

    def tagBuild(self,build_id,dest_tag):
        #XXX - need options to skip tagging and to force tagging
        #create the tagBuild subtask
        #this will handle the "post tests"
        task_id = session.host.subtask(method='tagBuild',
                                       arglist=[dest_tag,build_id,False,None,True],
                                       label='tag',
                                       parent=self.id,
                                       arch='noarch')
        self.wait(task_id)

class BuildArchTask(BaseTaskHandler):

    Methods = ['buildArch']

    def weight(self):
        # XXX - this one needs to figure the weight from the package to be
        # built
        return 1.5

    def srpm_sanity_checks(self, filename):
        header = koji.get_rpm_header(filename)

        if not header[rpm.RPMTAG_PACKAGER]:
            raise koji.BuildError, "The build system failed to set the packager tag"
        if not header[rpm.RPMTAG_VENDOR]:
            raise koji.BuildError, "The build system failed to set the vendor tag"
        if not header[rpm.RPMTAG_DISTRIBUTION]:
            raise koji.BuildError, "The build system failed to set the distribution tag"

    def handler(self, pkg, root, arch, keep_srpm, opts={}):
        """Build a package in a buildroot for one arch"""
        global options
        
        ret = {}

        #noarch is funny
        if arch == "noarch":
            #we need a buildroot arch. Pick one that:
            #  a) this host can handle
            #  b) the build tag can support
            #  c) is canonical
            host_arches = session.host.getHost()['arches']
            if not host_arches:
                raise koji.BuildError, "No arch list for this host"
            tag_arches = session.getBuildConfig(root)['arches']
            if not tag_arches:
                raise koji.BuildError, "No arch list for tag: %s" % build_tag
            #index canonical host arches
            host_arches = dict([(koji.canonArch(a),1) for a in host_arches.split()])
            #pick the first suitable match from tag's archlist
            for br_arch in tag_arches.split():
                br_arch = koji.canonArch(br_arch)
                if host_arches.has_key(br_arch):
                    #we're done
                    break
            else:
                #no overlap
                raise koji.BuildError, "host does not match tag arches: %s (%s)" % (root, tag_arches)
        else:
            br_arch = arch

        # starting srpm should already have been uploaded by parent
        self.logger.debug("Reading SRPM")
        fn = self.localPath("work/%s" % pkg)
        if not os.path.exists(fn):
            raise koji.BuildError, "SRPM file missing: %s" % fn
        # peel E:N-V-R from package
        h = koji.get_rpm_header(fn)
        name = h[rpm.RPMTAG_NAME]
        ver = h[rpm.RPMTAG_VERSION]
        rel = h[rpm.RPMTAG_RELEASE]
        epoch = h[rpm.RPMTAG_EPOCH]
        if h[rpm.RPMTAG_SOURCEPACKAGE] != 1:
            raise koji.BuildError, "not a source package"
        # Disable checking for distribution in the initial SRPM because it
        # might have been built outside of the build system
        # if not h[rpm.RPMTAG_DISTRIBUTION]:
        #    raise koji.BuildError, "the distribution tag is not set in the original srpm"

        broot = BuildRoot(root, br_arch, self.id, distribution=h[rpm.RPMTAG_DISTRIBUTION])

        self.logger.debug("Initializing buildroot")
        broot.init()

        # run build
        self.logger.debug("Running build")
        broot.build(fn,arch)

        # extract results
        resultdir = broot.resultdir()
        rpm_files = []
        srpm_files = []
        log_files = []
        unexpected = []
        for f in os.listdir(resultdir):
            # files here should have one of two extensions: .log and .rpm
            if f[-4:] == ".log":
                log_files.append(f)
            elif f[-8:] == ".src.rpm":
                srpm_files.append(f)
            elif f[-4:] == ".rpm":
                rpm_files.append(f)
            else:
                unexpected.append(f)
        self.logger.debug("rpms: %r" % rpm_files)
        self.logger.debug("srpms: %r" % srpm_files)
        self.logger.debug("logs: %r" % log_files)
        self.logger.debug("unexpected: %r" % unexpected)

        # upload files to storage server
        uploadpath = broot.getUploadPath()
        for f in rpm_files:
            self.uploadFile("%s/%s" % (resultdir,f))
        self.logger.debug("keep srpm %i %s %s" % (self.id, keep_srpm, opts))
        if keep_srpm:
            if len(srpm_files) == 0:
                raise koji.BuildError, "no srpm files found for task %i" % self.id
            if len(srpm_files) > 1:
                raise koji.BuildError, "mulitple srpm files found for task %i: %s" % (self.id, srpm_files)

            # Run sanity checks.  Any failures will throw a BuildError
            self.srpm_sanity_checks("%s/%s" % (resultdir,srpm_files[0]))

            self.logger.debug("uploading %s/%s to %s" % (resultdir,srpm_files[0], uploadpath))
            self.uploadFile("%s/%s" % (resultdir,srpm_files[0]))
        ret['rpms'] = [ "%s/%s" % (uploadpath,f) for f in rpm_files ]
        if keep_srpm:
            ret['srpms'] = [ "%s/%s" % (uploadpath,f) for f in srpm_files ]
        else:
            ret['srpms'] = []
        ret['logs'] = [ "%s/%s" % (uploadpath,f) for f in log_files ]

        ret['brootid'] = broot.id

        broot.expire()
        #Let TaskManager clean up
        #broot.scrub()

        return ret

class MavenTask(BaseTaskHandler):

    Methods = ['maven']

    _taskWeight = 0.2

    def handler(self, url, target, opts=None):
        """Use Maven to build the source from the given url"""
        if opts is None:
            opts = {}
        self.opts = opts
        target_info = session.getBuildTarget(target)
        if not target_info:
            raise koji.BuildError, 'unknown build target: %s' % target
        dest_tag = session.getTag(target_info['dest_tag'], strict=True)
        build_tag = session.getTag(target_info['build_tag'], strict=True)

        build_opts = {}
        if opts.get('properties'):
            build_opts['properties'] = opts['properties']
        if opts.get('patches'):
            build_opts['patches'] = opts['patches']

        self.build_task_id = session.host.subtask(method='buildMaven',
                                                  arglist=[url, build_tag, build_opts],
                                                  label='build',
                                                  parent=self.id,
                                                  arch='noarch')
        maven_results = self.wait(self.build_task_id)[self.build_task_id]
        maven_results['task_id'] = self.build_task_id

        if not self.opts.get('scratch'):
            pom_file = maven_results['poms'][0]
            pom_path = os.path.join(koji.pathinfo.task(self.build_task_id),
                                    pom_file)
            pom_info = koji.parse_pom(pom_path)
            maven_info = koji.pom_to_maven_info(pom_info)
            build_info = koji.pom_to_nvr(pom_info)

            dest_cfg = session.getPackageConfig(dest_tag['id'], build_info['name'])
            # Make sure package is on the list for this tag
            if dest_cfg is None:
                raise koji.BuildError, "package %s not in list for tag %s" \
                    % (build_info['name'], dest_tag['name'])
            elif dest_cfg['blocked']:
                raise koji.BuildError, "package %s is blocked for tag %s" \
                    % (build_info['name'], dest_tag['name'])

            self.build_id = session.host.initMavenBuild(self.id, build_info, maven_info)

        try:
            rpm_results = None
            spec_url = self.opts.get('specfile')
            if spec_url:
                rpm_results = self.buildWrapperRPM(spec_url, build_tag)

            if not self.opts.get('scratch'):
                session.host.completeMavenBuild(self.id, self.build_id, maven_results, rpm_results)
        except (SystemExit, ServerExit, KeyboardInterrupt):
            # we do not trap these
            raise
        except:
            if not self.opts.get('scratch'):
                #scratch builds do not get imported
                session.host.failBuild(self.id, self.build_id)
            # reraise the exception
            raise

        if not self.opts.get('scratch') and not self.opts.get('skip_tag'):
            tag_task_id = session.host.subtask(method='tagBuild',
                                               arglist=[dest_tag['id'], self.build_id, False, None, True],
                                               label='tag',
                                               parent=self.id,
                                               arch='noarch')
            self.wait(tag_task_id)

    def buildWrapperRPM(self, spec_url, build_tag):
        build = None
        if not self.opts.get('scratch'):
            build = session.getBuild(self.build_id)
        task = session.getTaskInfo(self.build_task_id)
        arglist = [spec_url, build_tag, build, task]

        rpm_task_id = session.host.subtask(method='wrapperRPM',
                                           arglist=arglist,
                                           label='rpm',
                                           parent=self.id,
                                           arch='noarch')
        results = self.wait(rpm_task_id)[rpm_task_id]
        results['task_id'] = rpm_task_id

        return results

class BuildMavenTask(BaseTaskHandler):

    Methods = ['buildMaven']

    _taskWeight = 1.5

    def _zip_dir(self, rootdir, filename):
        rootbase = os.path.basename(rootdir)
        roottrim = len(rootdir) - len(rootbase)
        zfo = zipfile.ZipFile(filename, 'w', zipfile.ZIP_DEFLATED)
        for dirpath, dirnames, filenames in os.walk(rootdir):
            for filename in filenames:
                filepath = os.path.join(dirpath, filename)
                zfo.write(filepath, filepath[roottrim:])
        zfo.close()

    def handler(self, url, build_tag, opts=None):
        if opts is None:
            opts = {}
        self.opts = opts

        scm = SCM(url)
        scm.assert_allowed(options.allowed_scms)

        host = session.host.getHost()
        if not host['arches']:
            raise koji.BuildError, 'No arch list for host: %s' % host['name']
        br_arch = host['arches'].split()[0]
        buildroot = BuildRoot(build_tag['id'], br_arch, self.id)
        self.logger.debug("Initializing buildroot")
        buildroot.init()

        if not os.path.exists('%s/usr/bin/mvn' % buildroot.rootdir()):
            raise koji.BuildError, '/usr/bin/mvn was not found in the buildroot'

        scmdir = '%s/maven/build' % buildroot.rootdir()
        outputdir = '%s/maven/output' % buildroot.rootdir()
        repodir = '%s/maven/repo' % buildroot.rootdir()
        patchdir = '%s/maven/patches' % buildroot.rootdir()
        koji.ensuredir(scmdir)
        koji.ensuredir(outputdir)
        koji.ensuredir(repodir)
        koji.ensuredir(patchdir)

        mockuid = None
        try:
            if options.mockuser:
                if options.mockuser.isdigit():
                    mockuid = pwd.getpwuid(int(options.mockuser)).pw_uid
                else:
                    mockuid = pwd.getpwnam(options.mockuser).pw_uid
        except:
            self.logger.warn('Could not get uid for mockuser: %s' % options.mockuser)

        logfile = self.workdir + '/checkout.log'
        uploadpath = self.getUploadDir()

        # Check out sources from the SCM
        sourcedir = scm.checkout(scmdir, uploadpath, logfile, use_common=False)

        # zip up pristine sources for auditing purposes
        self._zip_dir(sourcedir, outputdir + '/koji-task%i-sources.zip' % self.id)

        # Checkout out patches, if present
        if self.opts.get('patches'):
            patchlog = self.workdir + '/patches.log'
            patch_scm = SCM(self.opts.get('patches'))
            patch_scm.assert_allowed(options.allowed_scms)
            patchcheckoutdir = patch_scm.checkout(patchdir, uploadpath, patchlog, use_common=False)
            self._zip_dir(patchcheckoutdir, outputdir + '/koji-task%i-patches.zip' % self.id)

        # Set ownership of the entire source tree to the mock user
        if mockuid != None:
            cmd = ['/bin/chown', '-R', str(mockuid), scmdir, outputdir, repodir]
            if self.opts.get('patches'):
                cmd.append(patchdir)
            ret = log_output(cmd[0], cmd, logfile, uploadpath, logerror=1, append=1)
            if ret:
                raise koji.BuildError, 'error changing ownership of the source, repo, and output directories'

        # Apply patches, if present
        if self.opts.get('patches'):
            # filter out files/directories beginning with . (probably the scm metadata dir)
            patches = [patch for patch in os.listdir(patchcheckoutdir) if not patch.startswith('.')]
            if not patches:
                raise koji.BuildError, 'no patches found at %s' % self.opts.get('patches')
            patches.sort()
            for patch in patches:
                cmd = ['/usr/bin/patch', '--verbose', '-d', sourcedir, '-p1', '-i', os.path.join(patchcheckoutdir, patch)]
                ret = log_output(cmd[0], cmd, patchlog, uploadpath, logerror=1, append=1)
                if ret:
                    raise koji.BuildError, 'error applying patches from %s, see patches.log for details' % self.opts.get('patches')

        settingsfile = '/maven/settings.xml'
        buildroot.writeMavenSettings(repodir, settingsfile)

        buildroot.mavenBuild(sourcedir, outputdir, repodir, settingsfile, props=self.opts.get('properties'))

        pom_extensions = ['.' + ext for ext in session.getArchiveType(type_name='pom')['extensions'].split()]
        jar_extensions = ['.' + ext for ext in session.getArchiveType(type_name='zip')['extensions'].split()]
        logs = ['checkout.log']
        if self.opts.get('patches'):
            logs.append('patches.log')
        poms = []
        jars = []

        for path, dirs, files in os.walk(outputdir):
            # sort the list of files so the first pom found is predictable
            files.sort()
            for filename in files:
                relpath = os.path.join(path[len(outputdir) + 1:], filename)
                root, ext = os.path.splitext(filename)
                if ext == '.log':
                    logs.append(relpath)
                elif ext in pom_extensions:
                    poms.append(relpath)
                elif ext in jar_extensions:
                    jars.append(relpath)
                elif ext == '.md5' or \
                        ext == '.sha1' or \
                        filename == 'maven-metadata.xml':
                    # metadata, we'll recreate that ourselves
                    pass
                else:
                    raise koji.GenericError, 'unknown file type: %s' % filename
        if not poms:
            raise koji.GenericError, 'no .pom files found'

        for filepath in logs + poms + jars:
            self.uploadFile(os.path.join(outputdir, filepath),
                            relPath=os.path.dirname(filepath))

        # Should only find log files in the mock result directory.
        # Don't upload these log files, they've already been streamed
        # the hub.
        for filename in os.listdir(buildroot.resultdir()):
            root, ext = os.path.splitext(filename)
            if ext == '.log':
                filepath = os.path.join(buildroot.resultdir(), filename)
                if os.path.isfile(filepath) and os.stat(filepath).st_size > 0:
                    # only files with content get uploaded to the hub
                    logs.append(filename)
            else:
                raise koji.GenericError, 'unknown file type: %s' % filename

        buildroot.expire()

        return {'buildroot_id': buildroot.id,
                'logs': logs,
                'poms': poms,
                'jars': jars}

class WrapperRPMTask(BaseTaskHandler):
    """Build a wrapper rpm around jars output from a Maven build.
    Can either be called as a subtask of a maven task or as a separate
    top-level task.  In the latter case it will permanently delete any
    existing rpms associated with the build and replace them with the
    newly-built rpms."""

    Methods = ['wrapperRPM']

    _taskWeight = 1.5

    def copy_fields(self, src, tgt, *fields):
        for field in fields:
            tgt[field] = src.get(field)

    def check_srpm(self, srpm, build):
        """Basic sanity check that the SRPM E:N-V-R matches the build"""
        fields = ['name', 'version', 'release', 'epoch']
        srpminfo = koji.get_header_fields(srpm, fields)
        for field in fields:
            if srpminfo[field] != build[field]:
                raise koji.BuildError, 'srpm header "%s" does not match build info: srpm: %s, build: %s' % \
                    (field, srpminfo[field], build[field])

    def handler(self, spec_url, build_tag, build, task):
        values = {}

        artifacts = {}

        if task:
            # called as a subtask of a maven build
            artifact_names = session.listTaskOutput(task['id'])

            for artifact_name in artifact_names:
                base, ext = os.path.splitext(artifact_name)
                if ext == '.log':
                    # Exclude log files for consistency with the output of listArchives() used below
                    continue
                artifacts.setdefault(ext, []).append(os.path.join(koji.pathinfo.task(task['id']), artifact_name))
        else:
            # called as a top-level task to create or replace wrapper rpms on an existing build
            # verify that the build is complete
            if not build['state'] == koji.BUILD_STATES['COMPLETE']:
                raise koji.BuildError, 'cannot call wrapperRPM on a build that did not complete successfully'

            # get the list of files from the build instead of the task, because the task output directory may
            # have already been cleaned up
            artifacts = session.listArchives(buildID=build['id'], type='maven')

            for artifact in artifacts:
                artifact_name = artifact['filename']
                base, ext = os.path.splitext(artifact_name)
                if ext == '.log':
                    # listArchives() should never return .log files, but we check for completeness
                    continue
                artifacts.setdefault(ext, []).append(os.path.join(koji.pathinfo.mavenbuild(build, artifact), artifact_name))

        if not artifacts:
            raise koji.BuildError, 'no output found for %s' % (task and koji.taskLabel(task) or koji.buildLabel(build))

        artifacts_base = {}
        # construct a map of just basenames to pass to the template
        for key, vals in artifacts.items():
            # sort the lists while we're at it
            vals.sort()
            artifacts_base[key] = [os.path.basename(val) for val in vals]

        values['artifacts'] = artifacts_base

        if build:
            self.copy_fields(build, values, 'epoch', 'name', 'version', 'release')
        else:
            # Get the pom info from the first jar that has a pom and convert it to build format
            # so we can use it as substitution variables in the template.
            # If no jar has a pom, populate the values dict with empty placeholders.  If the spec file 
            # doesn't require these variables, it should work.  If it does, then the rpmbuild will 
            # likely fail.
            for jar in artifacts.get('.jar', []):
                pom = koji.get_pom_from_jar(jar)
                if pom:
                    pom_info = koji.parse_pom(contents=pom)
                    pom_nvr = koji.pom_to_nvr(pom_info)
                    self.copy_fields(pom_nvr, values, 'epoch', 'name', 'version', 'release')
                    break
            else:
                values.update({'epoch': None, 'name': '', 'version': '', 'release': ''})

        scm = SCM(spec_url)
        scm.assert_allowed(options.allowed_scms)

        logfile = os.path.join(self.workdir, 'checkout.log')
        scmdir = os.path.join(self.workdir, 'scmroot')
        koji.ensuredir(scmdir)
        specdir = scm.checkout(scmdir, self.getUploadDir(), logfile, use_common=False)

        spec_template = None
        for path, dir, files in os.walk(specdir):
            files.sort()
            for filename in files:
                if filename.endswith('.spec.tmpl'):
                    spec_template = os.path.join(path, filename)
                    break
        if not spec_template:
            raise koji.BuildError, 'no spec file template found at URL: %s' % spec_url

        # Put the jars into the same directory as the specfile.  This directory will be
        # set to the rpm _sourcedir so other files in the SCM may be referenced in the
        # specfile as well.
        specdir = os.path.dirname(spec_template)
        for key, filepaths in artifacts.items():
            for filepath in filepaths:
                shutil.copy(filepath, specdir)

        contents = Cheetah.Template.Template(file=spec_template,
                                             searchList=[values]).respond()

        specfile = spec_template[:-5]
        specfd = file(specfile, 'w')
        specfd.write(contents)
        specfd.close()

        builddir = os.path.join(self.workdir, 'build')
        koji.ensuredir(builddir)
        outputdir = os.path.join(self.workdir, 'output')
        koji.ensuredir(outputdir)

        cmd = ['/usr/bin/rpmbuild',
               '--define', '_topdir %s' % self.workdir,
               '--define', '_sourcedir %s' % specdir,
               '--define', '_specdir %s' % specdir,
               '--define', '_builddir %s' % builddir,
               '--define', '_srcrpmdir %s' % outputdir,
               '--define', '_rpmdir %s' % outputdir,
               '--nodeps', '-bs', specfile]

        logfile = os.path.join(self.workdir, 'rpmbuild.log')

        if log_output(cmd[0], cmd, logfile, self.getUploadDir(), logerror=1, cwd=self.workdir):
            raise koji.BuildError, 'error running rpmbuild'

        srpms = glob.glob('%s/*.src.rpm' % outputdir)
        if len(srpms) == 0:
            raise koji.BuildError, 'no srpms found in %s' % outputdir
        elif len(srpms) > 1:
            raise koji.BuildError, 'multiple srpms found in %s: %s' % (outputdir, ', '.join(srpms))
        else:
            srpm = srpms[0]

        if build:
            self.check_srpm(srpm, build)

        host = session.host.getHost()
        if not host['arches']:
            raise koji.BuildError, 'no arch list for host: %s' % host['name']
        br_arch = host['arches'].split()[0]
        buildroot = BuildRoot(build_tag['id'], br_arch, self.id)
        self.logger.debug("Initializing buildroot")
        buildroot.init()

        buildroot.build(srpm)

        resultdir = buildroot.resultdir()
        srpm = None
        rpms = []
        logs = ['checkout.log', 'rpmbuild.log']

        for filename in os.listdir(resultdir):
            if filename.endswith('.src.rpm'):
                if not srpm:
                    srpm = filename
                else:
                    raise koji.BuildError, 'multiple srpms found in %s: %s, %s' % \
                        (resultdir, srpm, filename)
            elif filename.endswith('.rpm'):
                rpms.append(filename)
            elif filename.endswith('.log'):
                logs.append(filename)
            else:
                raise koji.BuildError, 'unexpected file found in %s: %s' % \
                    (resultdir, filename)

        if not srpm:
            raise koji.BuildError, 'no srpm found'
        elif build:
            self.check_srpm(os.path.join(resultdir, srpm), build)

        if not rpms:
            raise koji.BuildError, 'no rpms found'

        for rpm in [srpm] + rpms:
            self.uploadFile(os.path.join(resultdir, rpm))

        results = {'buildroot_id': buildroot.id,
                   'srpm': srpm,
                   'rpms': rpms,
                   'logs': logs}

        if not task:
            # Called as a standalone top-level task, so import the rpms now.
            # Otherwise we let the parent task handle it.
            session.host.importWrapperRPMs(self.id, build['id'], results)

        # no need to upload logs, they've already been streamed to the hub
        # during the build process

        buildroot.expire()

        return results

class TagBuildTask(BaseTaskHandler):

    Methods = ['tagBuild']
    #XXX - set weight?

    def handler(self, tag_id, build_id, force=False, fromtag=None, ignore_success=False):
        task = session.getTaskInfo(self.id)
        user_id = task['owner']
        try:
            build = session.getBuild(build_id, strict=True)
            tag = session.getTag(tag_id, strict=True)

            #several basic sanity checks have already been run (and will be run
            #again when we make the final call). Our job is to perform the more
            #computationally expensive 'post' tests.

            #XXX - add more post tests
            session.host.tagBuild(self.id,tag_id,build_id,force=force,fromtag=fromtag)
            session.host.tagNotification(True, tag_id, fromtag, build_id, user_id, ignore_success)
        except Exception, e:
            exctype, value = sys.exc_info()[:2]
            session.host.tagNotification(False, tag_id, fromtag, build_id, user_id, ignore_success, "%s: %s" % (exctype, value))
            raise e
            
class BuildSRPMFromSCMTask(BaseTaskHandler):

    Methods = ['buildSRPMFromSCM']
    _taskWeight = 0.75

    def spec_sanity_checks(self, filename):
        spec = open(filename).read()
        for tag in ("Packager", "Distribution", "Vendor"):
            if re.match("%s:" % tag, spec, re.M):
                raise koji.BuildError, "%s is not allowed to be set in spec file" % tag
        for tag in ("packager", "distribution", "vendor"):
            if re.match("%%define\s+%s\s+" % tag, spec, re.M):
                raise koji.BuildError, "%s is not allowed to be defined in spec file" % tag

    def handler(self,url):
        # will throw a BuildError if the url is invalid
        scm = SCM(url)
        scm.assert_allowed(options.allowed_scms)

        # Setup files and directories for SRPM creation
        scmdir = self.workdir + '/scmroot'
        self.logger.debug(scmdir)
        koji.ensuredir(scmdir)
        logfile = self.workdir + "/srpm.log"
        uploadpath = self.getUploadDir()

        # Check out spec file, etc. from SCM
        sourcedir = scm.checkout(scmdir, uploadpath, logfile)

        # Find and verify that there is only one spec file.
        spec_files = glob.glob("%s/*.spec" % sourcedir)
        if len(spec_files) == 0:
            raise koji.BuildError("No spec file found")
        elif len(spec_files) > 1:
            raise koji.BuildError("Multiple spec files found: %s" % spec_files)
        spec_file = spec_files[0]

        # Run spec file sanity checks.  Any failures will throw a BuildError
        self.spec_sanity_checks(spec_file)

        #build srpm
        cmd = ['make', 'srpm']
        if log_output(cmd[0], cmd, logfile, uploadpath, cwd=sourcedir, logerror=1, append=1):
            raise koji.BuildError, "Error building SRPM"

        srpms = glob.glob('%s/*.src.rpm' % sourcedir)
        if len(srpms) == 0:
            raise koji.BuildError, "No srpms found in %s" % sourcedir
        elif len(srpms) > 1:
            raise koji.BuildError, "Multiple srpms found in %s: %s" % (sourcedir, ", ".join(srpms))
        else:
            srpm = srpms[0]
        
        # check srpm name
        h = koji.get_rpm_header(srpm)
        name = h[rpm.RPMTAG_NAME]
        version = h[rpm.RPMTAG_VERSION]
        release = h[rpm.RPMTAG_RELEASE]
        srpm_name = "%(name)s-%(version)s-%(release)s.src.rpm" % locals()
        if srpm_name != os.path.basename(srpm):
            raise koji.BuildError, 'srpm name mismatch: %s != %s' % (srpm_name, os.path.basename(srpm))

        #upload srpm and return
        self.uploadFile(srpm)
        return {
            'srpm' : "%s/%s" % (uploadpath, srpm_name),
            'log' : "%s/srpm.log" % uploadpath,
        }

class TagNotificationTask(BaseTaskHandler):
    Methods = ['tagNotification']

    _taskWeight = 0.1

    message_templ = \
"""From: %(from_addr)s\r
Subject: %(nvr)s %(result)s %(operation)s by %(user_name)s\r
To: %(to_addrs)s\r
X-Koji-Package: %(pkg_name)s\r
X-Koji-NVR: %(nvr)s\r
X-Koji-User: %(user_name)s\r
X-Koji-Status: %(status)s\r
%(tag_headers)s\r
\r
Package: %(pkg_name)s\r
NVR: %(nvr)s\r
User: %(user_name)s\r
Status: %(status)s\r
%(operation_details)s\r
%(nvr)s %(result)s %(operation)s by %(user_name)s\r
%(failure_info)s\r
"""

    def handler(self, recipients, is_successful, tag_info, from_info, build_info, user_info, ignore_success=None, failure_msg=''):
        if len(recipients) == 0:
            self.logger.debug('task %i: no recipients, not sending notifications', self.id)
            return

        if ignore_success and is_successful:
            self.logger.debug('task %i: tag operation successful and ignore success is true, not sending notifications', self.id)
            return

        build = session.getBuild(build_info)
        user = session.getUser(user_info)
        pkg_name = build['package_name']
        nvr = koji.buildLabel(build)
        user_name = user['name']

        from_addr = options.from_addr
        to_addrs = ', '.join(recipients)

        operation = '%(action)s'
        operation_details = 'Tag Operation: %(action)s\r\n'
        tag_headers = ''
        if from_info:
            from_tag = session.getTag(from_info)
            from_tag_name = from_tag['name']
            operation += ' from %s' % from_tag_name
            operation_details += 'From Tag: %s\r\n' % from_tag_name
            tag_headers += 'X-Koji-Tag: %s' % from_tag_name
            action = 'untagged'
        if tag_info:
            tag = session.getTag(tag_info)
            tag_name = tag['name']
            operation += ' into %s' % tag_name
            operation_details += 'Into Tag: %s\r\n' % tag_name
            if tag_headers:
                tag_headers += '\r\n'
            tag_headers += 'X-Koji-Tag: %s' % tag_name
            action = 'tagged'
        if tag_info and from_info:
            action = 'moved'
        operation = operation % locals()
        operation_details = operation_details % locals()

        if is_successful:
            result = 'successfully'
            status = 'complete'
            failure_info = ''
        else:
            result = 'unsuccessfully'
            status = 'failed'
            failure_info = "Operation failed with the error:\r\n    %s\r\n" % failure_msg

        message = self.message_templ % locals()
        # ensure message is in UTF-8
        message = message.encode('utf-8')

        server = smtplib.SMTP(options.smtphost)
        #server.set_debuglevel(True)
        server.sendmail(from_addr, recipients, message)
        server.quit()

        return 'sent notification of tag operation %i to: %s' % (self.id, to_addrs)

class BuildNotificationTask(BaseTaskHandler):
    Methods = ['buildNotification']

    _taskWeight = 0.1

    # XXX externalize these templates somewhere
    subject_templ = """Package: %(build_nvr)s Tag: %(dest_tag)s Status: %(status)s Built by: %(build_owner)s"""
    message_templ = \
"""From: %(from_addr)s\r
Subject: %(subject)s\r
To: %(to_addrs)s\r
X-Koji-Tag: %(dest_tag)s\r
X-Koji-Package: %(build_pkg_name)s\r
X-Koji-Builder: %(build_owner)s\r
X-Koji-Status: %(status)s\r
\r
Package: %(build_nvr)s\r
Tag: %(dest_tag)s\r
Status: %(status)s%(cancel_info)s\r
Built by: %(build_owner)s\r
ID: %(build_id)i\r
Started: %(creation_time)s\r
Finished: %(completion_time)s\r
%(changelog)s\r
%(failure)s\r
%(output)s\r
Task Info: %(weburl)s/taskinfo?taskID=%(task_id)i\r
Build Info: %(weburl)s/buildinfo?buildID=%(build_id)i\r
"""

    def _getTaskData(self, task_id, data={}):
        taskinfo = session.getTaskInfo(task_id)
        
        if not taskinfo:
            # invalid task_id
            return data
        
        if taskinfo['host_id']:
            hostinfo = session.getHost(taskinfo['host_id'])
        else:
            hostinfo = None
        
        result = None
        try:
            result = session.getTaskResult(task_id)
        except:
            excClass, result = sys.exc_info()[:2]
            if hasattr(result, 'faultString'):
                result = result.faultString
            else:
                result = '%s: %s' % (excClass.__name__, result)
            result = result.strip()
            # clear the exception, since we're just using
            # it for display purposes
            sys.exc_clear()
        if not result:
            result = 'Unknown'
        
        files = session.listTaskOutput(task_id)
        logs = [filename for filename in files if filename.endswith('.log')]
        rpms = [filename for filename in files if filename.endswith('.rpm') and not filename.endswith('.src.rpm')]
        srpms = [filename for filename in files if filename.endswith('.src.rpm')]
        misc = [filename for filename in files if filename not in logs + rpms + srpms]
        
        logs.sort()
        rpms.sort()
        misc.sort()
        
        data[task_id] = {}
        data[task_id]['id'] = taskinfo['id']
        data[task_id]['method'] = taskinfo['method']
        data[task_id]['arch'] = taskinfo['arch']
        data[task_id]['build_arch'] = taskinfo['label']
        data[task_id]['host'] = hostinfo and hostinfo['name'] or None
        data[task_id]['state'] = koji.TASK_STATES[taskinfo['state']].lower()
        data[task_id]['result'] = result
        data[task_id]['request'] = session.getTaskRequest(task_id)
        data[task_id]['logs'] = logs
        data[task_id]['rpms'] = rpms
        data[task_id]['srpms'] = srpms
        data[task_id]['misc'] = misc
        
        children = session.getTaskChildren(task_id)
        for child in children:
            data = self._getTaskData(child['id'], data)
        return data

    def handler(self, recipients, build, target, weburl):
        if len(recipients) == 0:
            self.logger.debug('task %i: no recipients, not sending notifications', self.id)
            return

        build_pkg_name = build['package_name']
        build_pkg_evr = '%s%s-%s' % ((build['epoch'] and str(build['epoch']) + ':' or ''), build['version'], build['release'])
        build_nvr = koji.buildLabel(build)
        build_id = build['id']
        build_owner = build['owner_name']
        # target comes from session.py:_get_build_target() 
        dest_tag = target['dest_tag_name']
        status = koji.BUILD_STATES[build['state']].lower()
        creation_time = koji.formatTimeLong(build['creation_time'])
        completion_time = koji.formatTimeLong(build['completion_time'])
        task_id = build['task_id']

        task_data = self._getTaskData(task_id)

        cancel_info = ''
        failure_info = ''
        if build['state'] == koji.BUILD_STATES['CANCELED']:
            # The owner of the buildNotification task is the one
            # who canceled the task, it turns out.
            this_task = session.getTaskInfo(self.id)
            if this_task['owner']:
                canceler = session.getUser(this_task['owner'])
                cancel_info = "\r\nCanceled by: %s" % canceler['name']
        elif build['state'] == koji.BUILD_STATES['FAILED']:
            failure_data = task_data[task_id]['result']
            failed_hosts = ['%s (%s)' % (task['host'], task['arch']) for task in task_data.values() if task['host'] and task['state'] == 'failed']
            failure_info = "\r\n%s (%d) failed on %s:\r\n  %s" % (build_nvr, build_id, 
                                                                  ', '.join(failed_hosts),
                                                                  failure_data)

        failure = failure_info or cancel_info or ''

        tasks = {'failed' : [task for task in task_data.values() if task['state'] == 'failed'],
                 'canceled' : [task for task in task_data.values() if task['state'] == 'canceled'],
                 'closed' : [task for task in task_data.values() if task['state'] == 'closed']}
        
        srpms = []
        for taskinfo in task_data.values():
            for srpmfile in taskinfo['srpms']:
                srpms.append(srpmfile)
        srpms = self.uniq(srpms)
        srpms.sort()
        
        if srpms:
            output = "SRPMS:\r\n"
            for srpm in srpms:
                output += "  %s" % srpm
            output += "\r\n\r\n"
        else:
            output = ''
        
        # list states here to make them go in the correct order
        for task_state in ['failed', 'canceled', 'closed']:
            if tasks[task_state]:
                output += "%s tasks:\r\n" % task_state.capitalize()
                output += "%s-------\r\n\r\n" % ("-" * len(task_state))
                for task in tasks[task_state]:
                    output += "Task %s" % task['id']
                    if task['host']:
                        output += " on %s\r\n" % task['host']
                    else:
                        output += "\r\n"
                    output += "Task Type: %s\r\n" % koji.taskLabel(task)
                    for filetype in ['logs', 'rpms', 'misc']:
                        if task[filetype]:
                            output += "%s:\r\n" % filetype
                            for file in task[filetype]:
                                if filetype == 'rpms':
                                    output += " %s\r\n" % '/'.join([options.pkgurl, build['name'], build['version'], build['release'], task['build_arch'], file])
                                elif filetype == 'logs':
                                    if tasks[task_state] != 'closed':
                                        output += "  %s/getfile?taskID=%s&name=%s\r\n" % (weburl, task['id'], file)
                                    else:
                                        output += " %s\r\n" % '/'.join([options.pkgurl, build['name'], build['version'], build['release'], 'data', 'logs', task['build_arch'], file])
                                elif task[filetype] == 'misc':
                                    output += "  %s/getfile?taskID=%s&name=%s\r\n" % (weburl, task['id'], file)
                    output += "\r\n"
                output += "\r\n"

        changelog = koji.util.formatChangelog(session.getChangelogEntries(build_id, queryOpts={'limit': 3})).replace("\n","\r\n")
        if changelog:
            changelog = "Changelog:\r\n%s" % changelog

        from_addr = options.from_addr
        to_addrs = ', '.join(recipients)
        subject = self.subject_templ % locals()
        message = self.message_templ % locals()
        # ensure message is in UTF-8
        message = message.encode('utf-8')

        server = smtplib.SMTP(options.smtphost)
        # server.set_debuglevel(True)
        server.sendmail(from_addr, recipients, message)
        server.quit()

        return 'sent notification of build %i to: %s' % (build_id, to_addrs)

    def uniq(self, items):
        """Remove duplicates from the list of items, and sort the list."""
        m = dict(zip(items, [1] * len(items)))
        l = m.keys()
        l.sort()
        return l


class NewRepoTask(BaseTaskHandler):
    Methods = ['newRepo']
    _taskWeight = 0.1

    def handler(self, tag):
        self.uploadpath = self.getUploadDir()
        tinfo = session.getTag(tag, strict=True)
        repo_id, event_id = session.host.repoInit(tinfo['id'])
        path = koji.pathinfo.repo(repo_id, tinfo['name'])
        if not os.path.isdir(path):
            raise koji.GenericError, "Repo directory missing: %s" % path
        arches = []
        for fn in os.listdir(path):
            if fn != 'groups' and os.path.isfile("%s/%s/pkglist" % (path, fn)):
                arches.append(fn)
        #see if we can find a previous repo to update from
        oldrepo = session.getRepo(tinfo['id'], state=koji.REPO_READY)
        subtasks = {}
        for arch in arches:
            subtasks[arch] = session.host.subtask(method='createrepo',
                                                  arglist=[repo_id, arch, oldrepo],
                                                  label=arch,
                                                  parent=self.id,
                                                  arch='noarch')
        # wait for subtasks to finish
        results = self.wait(subtasks.values(), all=True, failany=True)
        data = {}
        for (arch, task_id) in subtasks.iteritems():
            data[arch] = results[task_id]
            self.logger.debug("DEBUG: %r : %r " % (arch,data[arch],))
        session.host.repoDone(repo_id, data)
        return repo_id, event_id

class CreaterepoTask(BaseTaskHandler):

    Methods = ['createrepo']
    #XXX - set weight?
    _taskWeight = 0.5

    def handler(self, repo_id, arch, oldrepo):
        #arch is the arch of the repo, not the task
        rinfo = session.repoInfo(repo_id)
        if rinfo['state'] != koji.REPO_INIT:
            raise koji.GenericError, "Repo %(id)s not in INIT state (got %(state)s)" % rinfo
        pathinfo = koji.PathInfo(options.topdir)
        toprepodir = pathinfo.repo(repo_id, rinfo['tag_name'])
        repodir = "%s/%s" % (toprepodir, arch)
        groupdata = os.path.join(toprepodir, 'groups', 'comps.xml')
        if not os.path.isdir(repodir):
            raise koji.GenericError, "Repo directory missing: %s" % repodir
        #set up our output dir
        outdir = "%s/repo" % self.workdir
        datadir = "%s/repodata" % outdir
        koji.ensuredir(outdir)
        pkglist = os.path.join(repodir, 'pkglist')
        pkgdir = os.path.join(pathinfo.topdir, 'packages/')
        cmd = ['/usr/bin/createrepo', '-vd', '--outputdir', outdir, '-i', pkglist, '-u', options.pkgurl]
        if os.path.isfile(groupdata):
            cmd.extend(['-g', groupdata])
        #attempt to recycle repodata from last repo
        if oldrepo:
            oldpath = pathinfo.repo(oldrepo['id'], rinfo['tag_name'])
            olddatadir = "%s/%s/repodata" % (oldpath, arch)
            if not os.path.isdir(olddatadir):
                self.logger.warn("old repodata is missing: %s" % olddatadir)
            else:
                koji.ensuredir(datadir)
                os.system('cp -a %s/* %s' % (olddatadir, datadir))
                cmd.append('--update')
                cmd.append('--skip-stat')
        # note: we can't easily use a cachedir because we do not have write
        # permission. The good news is that with --update we won't need to
        # be scanning many rpms.
        cmd.append(pkgdir)

        logfile = "%s/createrepo.log" % self.workdir
        uploadpath = self.getUploadDir()
        #log_output(path, args, outfile, uploadpath, cwd=None, logerror=0, append=0, chroot=None):
        status = log_output(cmd[0], cmd, logfile, uploadpath, logerror=True)
        if not _isSuccess(status):
            raise koji.GenericError, "failed to create repo: %s" \
                    % _parseStatus(status, ' '.join(cmd))

        files = []
        for f in os.listdir(datadir):
            if f.endswith('.xml') or f.endswith('.xml.gz') or f.endswith('.sqlite.bz2'):
                files.append(f)
                session.uploadWrapper("%s/%s" % (datadir, f), uploadpath, f)

        return [uploadpath, files]
        
class WaitrepoTask(BaseTaskHandler):

    Methods = ['waitrepo']
    #mostly just waiting
    _taskWeight = 0.2

    PAUSE = 60
    # time in minutes before we fail this task
    TIMEOUT = 120

    def handler(self, build_target_info, newer_then=None, nvrs=None):
        start = time.time()

        build_target = session.getBuildTarget(build_target_info)
        if not build_target:
            raise koji.GenericError, "invalid build target: %s" % build_target_info

        if not nvrs:
            nvrs = []
        builds = [koji.parse_NVR(nvr) for nvr in nvrs]

        if not newer_then and not builds:
            newer_then = time.time()

        last_repo = None
        repo = session.getRepo(build_target['build_tag'])

        while True:
            if builds and repo and repo != last_repo:
                if koji.util.checkForBuilds(session, build_target['build_tag'], builds, repo['create_event']):
                    return "Successfully waited %s for %s to appear in the %s repo" % \
                        (koji.util.duration(start), koji.util.printList(nvrs), build_target['build_tag_name'])
            elif newer_then:
                if repo['create_ts'] > newer_then:
                    return "Successfully waited %s for a new %s repo" % \
                        (koji.util.duration(start), build_target['build_tag_name'])

            if (time.time() - start) > (self.TIMEOUT * 60.0):
                if builds:
                    raise koji.GenericError, "Unsuccessfully waited %s for %s to appear in the %s repo" % \
                        (koji.util.duration(start), koji.util.printList(nvrs), build_target['build_tag_name'])
                else:
                    raise koji.GenericError, "Unsuccessfully waited %s for a new %s repo" % \
                        (koji.util.duration(start), build_target['build_tag_name'])

            time.sleep(self.PAUSE)
            last_repo = repo
            repo = session.getRepo(build_target['build_tag'])

class SCM(object):
    "SCM abstraction class"

    types = { 'CVS': ('cvs://',),
              'CVS+SSH': ('cvs+ssh://',),
              'GIT': ('git://', 'git+http://', 'git+https://', 'git+rsync://'),
              'GIT+SSH': ('git+ssh://',),
              'SVN': ('svn://', 'svn+http://', 'svn+https://'),
              'SVN+SSH': ('svn+ssh://',) }

    def is_scm_url(url):
        """
        Return True if the url appears to be a valid, accessible source location, False otherwise
        """
        for schemes in SCM.types.values():
            for scheme in schemes:
                if url.startswith(scheme):
                    return True
        else:
            return False
    is_scm_url = staticmethod(is_scm_url)

    def __init__(self, url):
        """
        Initialize the SCM object using the specified url.
        The expected url format is:

        scheme://[user@]host/path/to/repo?path/to/module#revision_or_tag_identifier

        The initialized SCM object will have the following attributes:
        - url (the unmodified url)
        - scheme
        - user (may be null)
        - host
        - repository
        - module
        - revision
        - use_common (defaults to True, may be set by assert_allowed())
        - scmtype

        The exact format of each attribute is SCM-specific, but the structure of the url
        must conform to the template above, or an error will be raised.
        """
        self.logger = logging.getLogger('koji.build.SCM')

        if not SCM.is_scm_url(url):
            raise koji.GenericError, 'Invalid SCM URL: %s' % url

        self.url = url
        scheme, user, host, path, query, fragment = self._parse_url()

        self.scheme = scheme
        self.user = user
        self.host = host
        self.repository = path
        self.module = query
        self.revision = fragment
        self.use_common = True

        for scmtype, schemes in SCM.types.items():
            if self.scheme in schemes:
                self.scmtype = scmtype
                break
        else:
            # should never happen
            raise koji.GenericError, 'Invalid SCM URL: %s' % url

    def _parse_url(self):
        """
        Parse the SCM url into usable components.
        Return the following tuple:

        (scheme, user, host, path, query, fragment)

        user may be None, everything else will have a value
        """
        # get the url's scheme
        scheme = self.url.split('://')[0] + '://'

        # replace the scheme with http:// so that the urlparse works in all cases
        dummyurl = self.url.replace(scheme, 'http://', 1)
        dummyscheme, netloc, path, params, query, fragment = urlparse.urlparse(dummyurl)

        user = None
        userhost = netloc.split('@')
        if len(userhost) == 2:
            user = userhost[0]
            if not user:
                # Don't return an empty string
                user = None
            elif ':' in user:
                raise koji.GenericError, 'username:password format not supported: %s' % user
            netloc = userhost[1]
        elif len(userhost) > 2:
            raise koji.GenericError, 'Invalid username@hostname specified: %s' % netloc

        # ensure that path and query do not end in /
        if path.endswith('/'):
            path = path[:-1]
        if query.endswith('/'):
            query = query[:-1]

        # check for validity: params should be empty, query may be empty, everything else should be populated
        if params or not (scheme and netloc and path and fragment):
            raise koji.GenericError, 'Unable to parse SCM URL: %s' % self.url

        # return parsed values
        return (scheme, user, netloc, path, query, fragment)

    def assert_allowed(self, allowed):
        """
        Verify that the host and repository of this SCM is in the provided list of
        allowed repositories.

<<<<<<< HEAD
        allowed is a space-separated list of host:repository tuples.  Incorrectly-formatted
        tuples will be ignored.
        """
        for allowed_scm in allowed.split():
            scm_tuple = allowed_scm.split(':')
            if len(scm_tuple) == 2:
                if self.host == scm_tuple[0] and self.repository == scm_tuple[1]:
                    # SCM host:repository is in the allowed list
                    break
            else:
                # incorrectly-formatted tuple, ignore
                self.logger.warn('Ignoring incorrectly formatted SCM host:repository: %s' % allowed_scm)
        else:
            raise koji.GenericError, '%s:%s is not in the list of allowed SCMs' % (self.host, self.repository)

    def checkout(self, scmdir, uploadpath, logfile, use_common=False):
=======
        allowed is a space-separated list of host:repository[:use_common] tuples.  Incorrectly-formatted
        tuples will be ignored.

        If use_common is not present, kojid will attempt to checkout a common/ directory from the
        repository.  If use_common is set to no, off, false, or 0, it will not attempt to checkout a common/
        directory.
        """
        for allowed_scm in allowed.split():
            scm_tuple = allowed_scm.split(':')
            if len(scm_tuple) in (2, 3):
                if fnmatch(self.host, scm_tuple[0]) and fnmatch(self.repository, scm_tuple[1]):
                    # SCM host:repository is in the allowed list
                    # check if we specify a value for use_common
                    if len(scm_tuple) == 3:
                        if scm_tuple[2].lower() in ('no', 'off', 'false', '0'):
                            self.use_common = False
                    break
            else:
                self.logger.warn('Ignoring incorrectly formatted SCM host:repository: %s' % allowed_scm)
        else:
            raise koji.BuildError, '%s:%s is not in the list of allowed SCMs' % (self.host, self.repository)

    def checkout(self, scmdir, uploadpath, logfile):
>>>>>>> 05a1ec6e
        """
        Checkout the module from SCM.  Accepts the following parameters:

         - scmdir: the working directory
         - uploadpath: the path on the server the logfile should be uploaded to
         - logfile: the file used for logging command output

        Returns the directory that the module was checked-out into (a subdirectory of scmdir)
        """
        # TODO: sanity check arguments
        sourcedir = '%s/%s' % (scmdir, self.module)

        update_checkout_cmd = None
        update_checkout_dir = None
        env = None

        if self.scmtype == 'CVS':
            pserver = ':pserver:%s@%s:%s' % ((self.user or 'anonymous'), self.host, self.repository)
            module_checkout_cmd = ['cvs', '-d', pserver, 'checkout', '-r', self.revision, self.module]
            common_checkout_cmd = ['cvs', '-d', pserver, 'checkout', 'common']

        elif self.scmtype == 'CVS+SSH':
            if not self.user:
                raise koji.BuildError, 'No user specified for repository access scheme: %s' % self.scheme

            cvsserver = ':ext:%s@%s:%s' % (self.user, self.host, self.repository)
            module_checkout_cmd = ['cvs', '-d', cvsserver, 'checkout', '-r', self.revision, self.module]
            common_checkout_cmd = ['cvs', '-d', cvsserver, 'checkout', 'common']
            env = {'CVS_RSH': 'ssh'}

        elif self.scmtype == 'GIT':
            scheme = self.scheme
            if '+' in scheme:
                scheme = scheme.split('+')[1]
            gitrepo = '%s%s%s' % (scheme, self.host, self.repository)
            commonrepo = os.path.dirname(gitrepo) + '/common'
            checkout_path = os.path.basename(self.repository)
            if self.repository.endswith('/.git'):
                # If we're referring to the .git subdirectory of the main module,
                # assume we need to do the same for the common module
                checkout_path = os.path.basename(self.repository[:-5])
                commonrepo = os.path.dirname(gitrepo[:-5]) + '/common/.git'
            elif self.repository.endswith('.git'):
                # If we're referring to a bare repository for the main module,
                # assume we need to do the same for the common module
                checkout_path = os.path.basename(self.repository[:-4])
                commonrepo = os.path.dirname(gitrepo[:-4]) + '/common.git'

            module_checkout_cmd = ['git', 'clone', '-n', gitrepo, checkout_path]
            common_checkout_cmd = ['git', 'clone', commonrepo, 'common']
            update_checkout_cmd = ['git', 'reset', '--hard', self.revision]
            update_checkout_dir = '%s/%s' % (scmdir, checkout_path)

            sourcedir = '%s/%s' % (scmdir, checkout_path)
            # self.module may be empty, in which case the specfile should be in the top-level directory
            if self.module:
                # Treat the module as a directory inside the git repository
                sourcedir = '%s/%s' % (sourcedir, self.module)

        elif self.scmtype == 'GIT+SSH':
            if not self.user:
                raise koji.BuildError, 'No user specified for repository access scheme: %s' % self.scheme
            gitrepo = 'git+ssh://%s@%s%s' % (self.user, self.host, self.repository)
            commonrepo = os.path.dirname(gitrepo) + '/common'
            checkout_path = os.path.basename(self.repository)
            if self.repository.endswith('/.git'):
                # If we're referring to the .git subdirectory of the main module,
                # assume we need to do the same for the common module
                checkout_path = os.path.basename(self.repository[:-5])
                commonrepo = os.path.dirname(gitrepo[:-5]) + '/common/.git'
            elif self.repository.endswith('.git'):
                # If we're referring to a bare repository for the main module,
                # assume we need to do the same for the common module
                checkout_path = os.path.basename(self.repository[:-4])
                commonrepo = os.path.dirname(gitrepo[:-4]) + '/common.git'

            module_checkout_cmd = ['git', 'clone', '-n', gitrepo, checkout_path]
            common_checkout_cmd = ['git', 'clone', commonrepo, 'common']
            update_checkout_cmd = ['git', 'reset', '--hard', self.revision]
            update_checkout_dir = '%s/%s' % (scmdir, checkout_path)

            sourcedir = '%s/%s' % (scmdir, checkout_path)
            # self.module may be empty, in which case the specfile should be in the top-level directory
            if self.module:
                # Treat the module as a directory inside the git repository
                sourcedir = '%s/%s' % (sourcedir, self.module)

        elif self.scmtype == 'SVN':
            scheme = self.scheme
            if '+' in scheme:
                scheme = scheme.split('+')[1]

            svnserver = '%s%s%s' % (scheme, self.host, self.repository)
            module_checkout_cmd = ['svn', 'checkout', '-r', self.revision, '%s/%s' % (svnserver, self.module), self.module]
            common_checkout_cmd = ['svn', 'checkout', '%s/common' % svnserver]

        elif self.scmtype == 'SVN+SSH':
            if not self.user:
                raise koji.BuildError, 'No user specified for repository access scheme: %s' % self.scheme

            svnserver = 'svn+ssh://%s@%s%s' % (self.user, self.host, self.repository)
            module_checkout_cmd = ['svn', 'checkout', '-r', self.revision, '%s/%s' % (svnserver, self.module), self.module]
            common_checkout_cmd = ['svn', 'checkout', '%s/common' % svnserver]

        else:
            raise koji.BuildError, 'Unknown SCM type: %s' % self.scmtype

        # perform checkouts
        if log_output(module_checkout_cmd[0], module_checkout_cmd, logfile, uploadpath, cwd=scmdir, logerror=1, env=env):
            raise koji.BuildError, 'Error running %s checkout command "%s", see %s for details' % \
                (self.scmtype, ' '.join(module_checkout_cmd), os.path.basename(logfile))

        if update_checkout_cmd:
            # Currently only required for GIT checkouts
            # Run the command in the directory the source was checked out into
            if log_output(update_checkout_cmd[0], update_checkout_cmd, logfile, uploadpath, cwd=update_checkout_dir,
                          logerror=1, append=1, env=env):
                raise koji.BuildError, 'Error running %s update command "%s", see %s for details' % \
                    (self.scmtype, ' '.join(update_checkout_cmd), os.path.basename(logfile))

        if self.use_common:
            if log_output(common_checkout_cmd[0], common_checkout_cmd, logfile, uploadpath, cwd=scmdir, logerror=1, append=1, env=env):
                raise koji.BuildError, 'Error running %s checkout command "%s", see %s for details' % \
                    (self.scmtype, ' '.join(common_checkout_cmd), os.path.basename(logfile))
            if not os.path.exists('%s/../common' % sourcedir):
                os.symlink('%s/common' % scmdir, '%s/../common' % sourcedir)

        return sourcedir

def get_options():
    """process options from command line and config file"""
    global options
    # parse command line args
    parser = OptionParser()
    parser.add_option("-c", "--config", dest="configFile",
                      help="use alternate configuration file", metavar="FILE",
                      default="/etc/kojid/kojid.conf")
    parser.add_option("--user", help="specify user")
    parser.add_option("--password", help="specify password")
    parser.add_option("-f", "--fg", dest="daemon",
                      action="store_false", default=True,
                      help="run in foreground")
    parser.add_option("--force-lock", action="store_true", default=False,
                      help="force lock for exclusive session")
    parser.add_option("-v", "--verbose", action="store_true", default=False,
                      help="show verbose output")
    parser.add_option("-d", "--debug", action="store_true", default=False,
                      help="show debug output")
    parser.add_option("--debug-task", action="store_true", default=False,
                      help="enable debug output for tasks")
    parser.add_option("--debug-xmlrpc", action="store_true", default=False,
                      help="show xmlrpc debug output")
    parser.add_option("--debug-mock", action="store_true", default=False,
                      help="show mock debug output")
    parser.add_option("--skip-main", action="store_true", default=False,
                      help="don't actually run main")
    parser.add_option("--maxjobs", type='int', help="Specify maxjobs")
    parser.add_option("--minspace", type='int', help="Specify minspace")
    parser.add_option("--sleeptime", type='int', help="Specify the polling interval")
    parser.add_option("--admin-emails", help="Address(es) to send error notices to")
    parser.add_option("--topdir", help="Specify topdir")
    parser.add_option("--topurl", help="Specify topurl")
    parser.add_option("--workdir", help="Specify workdir")
    parser.add_option("--mockdir", help="Specify mockdir")
    parser.add_option("--mockuser", help="User to run mock as")
    parser.add_option("-s", "--server", help="url of XMLRPC server")
    parser.add_option("--pkgurl", help="url of packages directory")
    (options, args) = parser.parse_args()

    if args:
        parser.error("incorrect number of arguments")
        #not reached
        assert False

    # load local config
    config = ConfigParser()
    config.read(options.configFile)
    for x in config.sections():
        if x != 'kojid':
            quit('invalid section found in config file: %s' % x)
    defaults = {'sleeptime': 15,
                'maxjobs': 10,
                'minspace': 8192,
                'admin_emails': None,
                'topdir': '/mnt/koji',
                'topurl': None,
                'workdir': '/tmp/koji',
                'mockdir': '/var/lib/mock',
                'mockuser': 'kojibuilder',
                'packager': 'Koji',
                'vendor': 'Koji',
                'mockhost': 'koji-linux-gnu',
                'smtphost': 'example.com',
                'from_addr': 'Koji Build System <buildsys@example.com>',
                'krb_principal': None,
                'host_principal_format': 'compile/%s@EXAMPLE.COM',
                'keytab': '/etc/kojid/kojid.keytab',
                'server': None,
                'user': None,
                'password': None,
                'retry_interval': 60,
                'max_retries': 120,
                'offline_retry': True,
                'offline_retry_interval': 120,
                'pkgurl': None,
                'allowed_scms': '',
                'cert': '/etc/kojid/client.crt',
                'ca': '/etc/kojid/clientca.crt',
                'serverca': '/etc/kojid/serverca.crt'}
    if config.has_section('kojid'):
        for name, value in config.items('kojid'):
            if name in ['sleeptime', 'maxjobs', 'minspace', 'retry_interval',
                        'max_retries', 'offline_retry_interval']:
                try:
                    defaults[name] = int(value)
                except ValueError:
                    quit("value for %s option must be a valid integer" % name)
            elif name in defaults.keys():
                defaults[name] = value
            else:
                quit("unknown config option: %s" % name)
    for name, value in defaults.items():
        if getattr(options, name, None) is None:
            setattr(options, name, value)

    #make sure workdir exists
    if not os.path.exists(options.workdir):
        koji.ensuredir(options.workdir)

    if not options.server:
        parser.error("--server argument required")

    if not options.pkgurl:
        parser.error("--pkgurl argument required")

def quit(msg=None, code=1):
    if msg:
        logging.getLogger("koji.build").error(msg)
        sys.stderr.write('%s\n' % msg)
        sys.stderr.flush()
    sys.exit(code)

if __name__ == "__main__":
    global options
    
    koji.add_file_logger("koji", "/var/log/kojid.log")
    #note we're setting logging params for all of koji*
    get_options()
    if options.debug:
        logging.getLogger("koji").setLevel(logging.DEBUG)
    elif options.verbose:
        logging.getLogger("koji").setLevel(logging.INFO)
    else:
        logging.getLogger("koji").setLevel(logging.WARN)
    if options.debug_task:
        logging.getLogger("koji.build.BaseTaskHandler").setLevel(logging.DEBUG)
    if options.admin_emails:
        koji.add_mail_logger("koji", options.admin_emails)

    #build session options
    session_opts = {}
    for k in ('user','password','debug_xmlrpc', 'debug',
              'retry_interval', 'max_retries', 'offline_retry', 'offline_retry_interval'):
        v = getattr(options, k, None)
        if v is not None:
            session_opts[k] = v
    #start a session and login
    session = koji.ClientSession(options.server, session_opts)
    if os.path.isfile(options.cert):
        try:
            # authenticate using SSL client certificates
            session.ssl_login(options.cert, options.ca,
                              options.serverca)
        except koji.AuthError, e:
            quit("Error: Unable to log in: %s" % e)
        except xmlrpclib.ProtocolError:
            quit("Error: Unable to connect to server %s" % (options.server))        
    elif options.user:
        try:
            # authenticate using user/password
            session.login()
        except koji.AuthError:
            quit("Error: Unable to log in. Bad credentials?")
        except xmlrpclib.ProtocolError:
            quit("Error: Unable to connect to server %s" % (options.server))
    elif sys.modules.has_key('krbV'):
        krb_principal = options.krb_principal
        if krb_principal is None:
            krb_principal = options.host_principal_format % socket.getfqdn()
        try:
            session.krb_login(principal=krb_principal,
                              keytab=options.keytab)
        except krbV.Krb5Error, e:
            quit("Kerberos authentication failed: '%s' (%s)" % (e.message, e.err_code))
        except socket.error, e:
            quit("Could not connect to Kerberos authentication service: '%s'" % e.args[1])
    else:
        quit("No username/password supplied and Kerberos missing or not configured")
    #make session exclusive
    try:
        session.exclusiveSession(force=options.force_lock)
    except koji.AuthLockError:
        quit("Error: Unable to get lock. Trying using --force-lock")
    if not session.logged_in:
        quit("Error: Unknown login error")
    #make sure it works
    try:
        ret = session.echo("OK")
    except xmlrpclib.ProtocolError:
        quit("Error: Unable to connect to server %s" % (options.server))
    if ret != ["OK"]:
        quit("Error: incorrect server response: %r" % (ret))

    # run main
    if options.daemon:
        #detach
        koji.daemonize()
        main()
        # not reached
        assert False
    elif not options.skip_main:
        koji.add_stderr_logger("koji")
        main()<|MERGE_RESOLUTION|>--- conflicted
+++ resolved
@@ -2092,7 +2092,7 @@
         uploadpath = self.getUploadDir()
 
         # Check out sources from the SCM
-        sourcedir = scm.checkout(scmdir, uploadpath, logfile, use_common=False)
+        sourcedir = scm.checkout(scmdir, uploadpath, logfile)
 
         # zip up pristine sources for auditing purposes
         self._zip_dir(sourcedir, outputdir + '/koji-task%i-sources.zip' % self.id)
@@ -2102,7 +2102,7 @@
             patchlog = self.workdir + '/patches.log'
             patch_scm = SCM(self.opts.get('patches'))
             patch_scm.assert_allowed(options.allowed_scms)
-            patchcheckoutdir = patch_scm.checkout(patchdir, uploadpath, patchlog, use_common=False)
+            patchcheckoutdir = patch_scm.checkout(patchdir, uploadpath, patchlog)
             self._zip_dir(patchcheckoutdir, outputdir + '/koji-task%i-patches.zip' % self.id)
 
         # Set ownership of the entire source tree to the mock user
@@ -2279,7 +2279,7 @@
         logfile = os.path.join(self.workdir, 'checkout.log')
         scmdir = os.path.join(self.workdir, 'scmroot')
         koji.ensuredir(scmdir)
-        specdir = scm.checkout(scmdir, self.getUploadDir(), logfile, use_common=False)
+        specdir = scm.checkout(scmdir, self.getUploadDir(), logfile)
 
         spec_template = None
         for path, dir, files in os.walk(specdir):
@@ -3025,24 +3025,6 @@
         Verify that the host and repository of this SCM is in the provided list of
         allowed repositories.
 
-<<<<<<< HEAD
-        allowed is a space-separated list of host:repository tuples.  Incorrectly-formatted
-        tuples will be ignored.
-        """
-        for allowed_scm in allowed.split():
-            scm_tuple = allowed_scm.split(':')
-            if len(scm_tuple) == 2:
-                if self.host == scm_tuple[0] and self.repository == scm_tuple[1]:
-                    # SCM host:repository is in the allowed list
-                    break
-            else:
-                # incorrectly-formatted tuple, ignore
-                self.logger.warn('Ignoring incorrectly formatted SCM host:repository: %s' % allowed_scm)
-        else:
-            raise koji.GenericError, '%s:%s is not in the list of allowed SCMs' % (self.host, self.repository)
-
-    def checkout(self, scmdir, uploadpath, logfile, use_common=False):
-=======
         allowed is a space-separated list of host:repository[:use_common] tuples.  Incorrectly-formatted
         tuples will be ignored.
 
@@ -3066,7 +3048,6 @@
             raise koji.BuildError, '%s:%s is not in the list of allowed SCMs' % (self.host, self.repository)
 
     def checkout(self, scmdir, uploadpath, logfile):
->>>>>>> 05a1ec6e
         """
         Checkout the module from SCM.  Accepts the following parameters:
 
