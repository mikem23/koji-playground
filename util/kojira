--- conflicted
+++ resolved
@@ -440,11 +440,7 @@
         int_opts = ('prune_batch_size', 'deleted_repo_lifetime', 'max_repo_tasks',
                     'delete_batch_size', 'retry_interval', 'max_retries', 'offline_retry_interval')
         str_opts = ('topdir','server','user','password','logfile', 'principal', 'keytab', 'cert', 'ca', 'serverca')
-<<<<<<< HEAD
         bool_opts = ('with_src','verbose','debug','ignore_stray_repos', 'offline_retry')
-=======
-        bool_opts = ('with_src','verbose','debug', 'offline_retry')
->>>>>>> 3dc2eb58
         for name in config.options(section):
             if name in int_opts:
                 defaults[name] = config.getint(section, name)
