--- conflicted
+++ resolved
@@ -674,15 +674,10 @@
     opts = {}
     if build_opts.arch_override:
         opts['arch_override'] = ' '.join(build_opts.arch_override.replace(',',' ').split())
-<<<<<<< HEAD
     for key in ('skip_tag', 'scratch', 'repo_id'):
-        opts[key] = getattr(build_opts,key)
-=======
-    for key in ('skip_tag','scratch'):
         val = getattr(build_opts, key)
         if val is not None:
             opts[key] = val
->>>>>>> e98354c7
     priority = None
     if build_opts.background:
         #relative to koji.PRIO_DEFAULT
