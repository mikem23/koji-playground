--- conflicted
+++ resolved
@@ -4315,7 +4315,6 @@
                 lines.append("  %s" % info)
         if len(params) > 2:
             _handleOpts(lines, params[2])
-<<<<<<< HEAD
     elif method in ('createLiveCD', 'createAppliance', 'createLiveMedia'):
         argnames = ['Name', 'Version', 'Release', 'Arch', 'Target Info', 'Build Tag', 'Repo', 'Kickstart File:']
         for n, v in zip(argnames, params):
@@ -4328,13 +4327,6 @@
             lines.append("%s: %s" % (n, v))
         if len(params) > 5:
             _handleOpts(lines, params[5])
-=======
-    elif method in ('createLiveCD', 'createAppliance'):
-        lines.append("Arch: %s" % params[3])
-        lines.append("Kickstart File: %s" % params[7])
-        if len(params) > 8:
-            _handleOpts(lines, params[8])
->>>>>>> 709558ea
     elif method == 'newRepo':
         tag = session.getTag(params[0])
         lines.append("Tag: %s" % tag['name'])
@@ -6323,10 +6315,6 @@
             return 1
         info = builds[0]
     elif suboptions.rpm:
-<<<<<<< HEAD
-        # we'll get the rpm info later
-=======
->>>>>>> 709558ea
         rpminfo = session.getRPM(build)
         if rpminfo is None:
             print "No such rpm: %s" % build
