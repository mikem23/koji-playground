--- conflicted
+++ resolved
@@ -2097,26 +2097,13 @@
     if options.sigs:
         opts['rpmsigs'] = True
         options.rpms = True
-<<<<<<< HEAD
     if options.maven and not options.rpms:
         opts['maven_only'] = True
-    if options.event is not None:
-        opts['event'] = options.event
-    if options.repo is not None:
-        repo = session.repoInfo(options.repo)
-        if not repo:
-            print "No such repo: %s" % options.repo
-            return
-        repo['timestr'] = time.asctime(time.localtime(repo['create_ts']))
-        print "Querying at event %(create_event)i (%(tag_name)s/%(timestr)s)" % repo
-        opts['event'] = repo['create_event']
-=======
     event = koji.util.eventFromOpts(session, options)
     if event:
         opts['event'] = event['id']
         event['timestr'] = time.asctime(time.localtime(event['ts']))
         print "Querying at event %(id)i (%(timestr)s)" % event
->>>>>>> f8fdc668
 
     if options.rpms:
         rpms, builds = session.listTaggedRPMS(tag, **opts)
@@ -2290,11 +2277,7 @@
     parser = OptionParser(usage=usage)
     (options, args) = parser.parse_args(args)
     if len(args) < 3:
-<<<<<<< HEAD
-        parser.error(_("This command takes at least three arguments"))
-=======
         parser.error(_("You must specify a tag name, group name, and one or more package names"))
->>>>>>> f8fdc668
         assert False
     tag = args[0]
     group = args[1]
