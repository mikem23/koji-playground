# core web interface handlers for koji
#
# Copyright (c) 2005-2014 Red Hat, Inc.
#
#    Koji is free software; you can redistribute it and/or
#    modify it under the terms of the GNU Lesser General Public
#    License as published by the Free Software Foundation;
#    version 2.1 of the License.
#
#    This software is distributed in the hope that it will be useful,
#    but WITHOUT ANY WARRANTY; without even the implied warranty of
#    MERCHANTABILITY or FITNESS FOR A PARTICULAR PURPOSE.  See the GNU
#    Lesser General Public License for more details.
#
#    You should have received a copy of the GNU Lesser General Public
#    License along with this software; if not, write to the Free Software
#    Foundation, Inc., 51 Franklin Street, Fifth Floor, Boston, MA  02110-1301  USA
#
# Authors:
#       Mike Bonnet <mikeb@redhat.com>
#       Mike McLean <mikem@redhat.com>

import os
import os.path
import re
import sys
import mimetypes
import Cookie
import Cheetah.Filters
import Cheetah.Template
import datetime
import logging
import time
import koji
import kojiweb.util
from koji.server import ServerRedirect
from kojiweb.util import _initValues
from kojiweb.util import _genHTML
from kojiweb.util import _getValidTokens
from koji.util import sha1_constructor

# Convenience definition of a commonly-used sort function
_sortbyname = kojiweb.util.sortByKeyFunc('name')

#loggers
authlogger = logging.getLogger('koji.auth')

def _setUserCookie(environ, user):
    options = environ['koji.options']
    # include the current time in the cookie so we can verify that
    # someone is not using an expired cookie
    value = user + ':' + str(int(time.time()))
    if not options['Secret'].value:
        raise koji.AuthError, 'Unable to authenticate, server secret not configured'
    shasum = sha1_constructor(value)
    shasum.update(options['Secret'].value)
    value = "%s:%s" % (shasum.hexdigest(), value)
    cookies = Cookie.SimpleCookie()
    cookies['user'] = value
    c = cookies['user']  #morsel instance
    c['secure'] = True
    c['path'] = os.path.dirname(environ['SCRIPT_NAME'])
    # the Cookie module treats integer expire times as relative seconds
    c['expires'] = int(options['LoginTimeout']) * 60 * 60
    out = c.OutputString()
    out += '; HttpOnly'
    environ['koji.headers'].append(['Set-Cookie', out])
    environ['koji.headers'].append(['Cache-Control', 'no-cache="set-cookie"'])

def _clearUserCookie(environ):
    cookies = Cookie.SimpleCookie()
    cookies['user'] = ''
    c = cookies['user']  #morsel instance
    c['path'] = os.path.dirname(environ['SCRIPT_NAME'])
    c['expires'] = 0
    out = c.OutputString()
    environ['koji.headers'].append(['Set-Cookie', out])

def _getUserCookie(environ):
    options = environ['koji.options']
    cookies = Cookie.SimpleCookie(environ.get('HTTP_COOKIE',''))
    if 'user' not in cookies:
        return None
    value = cookies['user'].value
    parts = value.split(":", 1)
    if len(parts) != 2:
        authlogger.warn('malformed user cookie: %s' % value)
        return None
    sig, value = parts
    if not options['Secret'].value:
        raise koji.AuthError, 'Unable to authenticate, server secret not configured'
    shasum = sha1_constructor(value)
    shasum.update(options['Secret'].value)
    if shasum.hexdigest() != sig:
        authlogger.warn('invalid user cookie: %s:%s', sig, value)
        return None
    parts = value.split(":", 1)
    if len(parts) != 2:
        authlogger.warn('invalid signed user cookie: %s:%s', sig, value)
        # no embedded timestamp
        return None
    user, timestamp = parts
    try:
        timestamp = float(timestamp)
    except ValueError:
        authlogger.warn('invalid time in signed user cookie: %s:%s', sig, value)
        return None
    if (time.time() - timestamp) > (int(options['LoginTimeout']) * 60 * 60):
        authlogger.info('expired user cookie: %s', value)
        return None
    # Otherwise, cookie is valid and current
    return user

def _krbLogin(environ, session, principal):
    options = environ['koji.options']
    wprinc = options['WebPrincipal']
    keytab = options['WebKeytab']
    ccache = options['WebCCache']
    return session.krb_login(principal=wprinc, keytab=keytab,
                             ccache=ccache, proxyuser=principal)

def _sslLogin(environ, session, username):
    options = environ['koji.options']
    client_cert = options['WebCert']
    server_ca = options['KojiHubCA']

    return session.ssl_login(client_cert, None, server_ca,
                             proxyuser=username)

def _assertLogin(environ):
    session = environ['koji.session']
    options = environ['koji.options']
    if 'koji.currentLogin' not in environ or 'koji.currentUser' not in environ:
        raise StandardError, '_getServer() must be called before _assertLogin()'
    elif environ['koji.currentLogin'] and environ['koji.currentUser']:
        if options['WebCert']:
            if not _sslLogin(environ, session, environ['koji.currentLogin']):
                raise koji.AuthError, 'could not login %s via SSL' % environ['koji.currentLogin']
        elif options['WebPrincipal']:
            if not _krbLogin(environ, environ['koji.session'], environ['koji.currentLogin']):
                raise koji.AuthError, 'could not login using principal: %s' % environ['koji.currentLogin']
        else:
            raise koji.AuthError, 'KojiWeb is incorrectly configured for authentication, contact the system administrator'

        # verify a valid authToken was passed in to avoid CSRF
        authToken = environ['koji.form'].getfirst('a', '')
        validTokens = _getValidTokens(environ)
        if authToken and authToken in validTokens:
            # we have a token and it's valid
            pass
        else:
            # their authToken is likely expired
            # send them back to the page that brought them here so they
            # can re-click the link with a valid authToken
            _redirectBack(environ, page=None, forceSSL=(_getBaseURL(environ).startswith('https://')))
            assert False
    else:
        _redirect(environ, 'login')
        assert False

def _getServer(environ):
    opts = environ['koji.options']
    session = koji.ClientSession(opts['KojiHubURL'],
                                 opts={'krbservice': opts['KrbService']})

    environ['koji.currentLogin'] = _getUserCookie(environ)
    if environ['koji.currentLogin']:
        environ['koji.currentUser'] = session.getUser(environ['koji.currentLogin'])
        if not environ['koji.currentUser']:
            raise koji.AuthError, 'could not get user for principal: %s' % environ['koji.currentLogin']
        _setUserCookie(environ, environ['koji.currentLogin'])
    else:
        environ['koji.currentUser'] = None

    environ['koji.session'] = session
    return session

def _construct_url(environ, page):
    port = environ['SERVER_PORT']
    host = environ['SERVER_NAME']
    url_scheme = environ['wsgi.url_scheme']
    if (url_scheme == 'https' and port == '443') or \
        (url_scheme == 'http' and port == '80'):
        return "%s://%s%s" % (url_scheme, host, page)
    return "%s://%s:%s%s" % (url_scheme, host, port, page)

def _getBaseURL(environ):
    base = environ['SCRIPT_NAME']
    return _construct_url(environ, base)

def _redirect(environ, location):
    environ['koji.redirect'] = location
    raise ServerRedirect

def _redirectBack(environ, page, forceSSL):
    if page:
        # We'll work with the page we were given
        pass
    elif 'HTTP_REFERER' in environ:
        page = environ['HTTP_REFERER']
    else:
        page = 'index'

    # Modify the scheme if necessary
    if page.startswith('http'):
        pass
    elif page.startswith('/'):
        page = _construct_url(environ, page)
    else:
        page = _getBaseURL(environ) + '/' + page
    if forceSSL:
        page = page.replace('http:', 'https:')
    else:
        page = page.replace('https:', 'http:')

    # and redirect to the page
    _redirect(environ, page)

def login(environ, page=None):
    session = _getServer(environ)
    options = environ['koji.options']

    # try SSL first, fall back to Kerberos
    if options['WebCert']:
        if environ['wsgi.url_scheme'] != 'https':
            dest = 'login'
            if page:
                dest = dest + '?page=' + page
            _redirectBack(environ, dest, forceSSL=True)
            return

        if environ.get('SSL_CLIENT_VERIFY') != 'SUCCESS':
            raise koji.AuthError, 'could not verify client: %s' % environ.get('SSL_CLIENT_VERIFY')

        # use the subject's common name as their username
        username = environ.get('SSL_CLIENT_S_DN_CN')
        if not username:
            raise koji.AuthError, 'unable to get user information from client certificate'

        if not _sslLogin(environ, session, username):
            raise koji.AuthError, 'could not login %s using SSL certificates' % username

        authlogger.info('Successful SSL authentication by %s', username)

    elif options['WebPrincipal']:
        principal = environ.get('REMOTE_USER')
        if not principal:
            raise koji.AuthError, 'configuration error: mod_auth_kerb should have performed authentication before presenting this page'

        if not _krbLogin(environ, session, principal):
            raise koji.AuthError, 'could not login using principal: %s' % principal

        username = principal
        authlogger.info('Successful Kerberos authentication by %s', username)
    else:
        raise koji.AuthError, 'KojiWeb is incorrectly configured for authentication, contact the system administrator'

    _setUserCookie(environ, username)
    # To protect the session cookie, we must forceSSL
    _redirectBack(environ, page, forceSSL=True)

def logout(environ, page=None):
    user = _getUserCookie(environ)
    _clearUserCookie(environ)
    if user:
        authlogger.info('Logout by %s', user)

    _redirectBack(environ, page, forceSSL=False)

def index(environ, packageOrder='package_name', packageStart=None):
    values = _initValues(environ)
    server = _getServer(environ)

    user = environ['koji.currentUser']

    values['builds'] = server.listBuilds(userID=(user and user['id'] or None), queryOpts={'order': '-build_id', 'limit': 10})

    taskOpts = {'parent': None, 'decode': True}
    if user:
        taskOpts['owner'] = user['id']
    values['tasks'] = server.listTasks(opts=taskOpts, queryOpts={'order': '-id', 'limit': 10})

    values['order'] = '-id'

    if user:
        packages = kojiweb.util.paginateResults(server, values, 'listPackages', kw={'userID': user['id'], 'with_dups': True},
                                                start=packageStart, dataName='packages', prefix='package', order=packageOrder, pageSize=10)

        notifs = server.getBuildNotifications(user['id'])
        notifs.sort(kojiweb.util.sortByKeyFunc('id'))
        # XXX Make this a multicall
        for notif in notifs:
            notif['package'] = None
            if notif['package_id']:
                notif['package'] = server.getPackage(notif['package_id'])

            notif['tag'] = None
            if notif['tag_id']:
                notif['tag'] = server.getTag(notif['tag_id'])
        values['notifs'] = notifs

    values['user'] = user
    values['welcomeMessage'] = environ['koji.options']['KojiGreeting']

    return _genHTML(environ, 'index.chtml')

def notificationedit(environ, notificationID):
    server = _getServer(environ)
    _assertLogin(environ)

    notificationID = int(notificationID)
    notification = server.getBuildNotification(notificationID)
    if notification == None:
        raise koji.GenericError, 'no notification with ID: %i' % notificationID

    form = environ['koji.form']

    if form.has_key('save'):
        package_id = form.getfirst('package')
        if package_id == 'all':
            package_id = None
        else:
            package_id = int(package_id)

        tag_id = form.getfirst('tag')
        if tag_id == 'all':
            tag_id = None
        else:
            tag_id = int(tag_id)

        if form.has_key('success_only'):
            success_only = True
        else:
            success_only = False

        server.updateNotification(notification['id'], package_id, tag_id, success_only)

        _redirect(environ, 'index')
    elif form.has_key('cancel'):
        _redirect(environ, 'index')
    else:
        values = _initValues(environ, 'Edit Notification')

        values['notif'] = notification
        packages = server.listPackages()
        packages.sort(kojiweb.util.sortByKeyFunc('package_name'))
        values['packages'] = packages
        tags = server.listTags(queryOpts={'order': 'name'})
        values['tags'] = tags

        return _genHTML(environ, 'notificationedit.chtml')

def notificationcreate(environ):
    server = _getServer(environ)
    _assertLogin(environ)

    form = environ['koji.form']

    if form.has_key('add'):
        user = environ['koji.currentUser']
        if not user:
            raise koji.GenericError, 'not logged-in'

        package_id = form.getfirst('package')
        if package_id == 'all':
            package_id = None
        else:
            package_id = int(package_id)

        tag_id = form.getfirst('tag')
        if tag_id == 'all':
            tag_id = None
        else:
            tag_id = int(tag_id)

        if form.has_key('success_only'):
            success_only = True
        else:
            success_only = False

        server.createNotification(user['id'], package_id, tag_id, success_only)

        _redirect(environ, 'index')
    elif form.has_key('cancel'):
        _redirect(environ, 'index')
    else:
        values = _initValues(environ, 'Edit Notification')

        values['notif'] = None
        packages = server.listPackages()
        packages.sort(kojiweb.util.sortByKeyFunc('package_name'))
        values['packages'] = packages
        tags = server.listTags(queryOpts={'order': 'name'})
        values['tags'] = tags

        return _genHTML(environ, 'notificationedit.chtml')

def notificationdelete(environ, notificationID):
    server = _getServer(environ)
    _assertLogin(environ)

    notificationID = int(notificationID)
    notification = server.getBuildNotification(notificationID)
    if not notification:
        raise koji.GenericError, 'no notification with ID: %i' % notificationID

    server.deleteNotification(notification['id'])

    _redirect(environ, 'index')


# All Tasks
_TASKS = ['build',
          'buildSRPMFromSCM',
          'buildArch',
          'chainbuild',
          'maven',
          'buildMaven',
          'chainmaven',
          'wrapperRPM',
          'winbuild',
          'vmExec',
          'waitrepo',
          'tagBuild',
          'newRepo',
          'createrepo',
          'buildNotification',
          'tagNotification',
          'dependantTask',
          'livecd',
          'createLiveCD',
          'appliance',
          'createAppliance',
          'image',
          'createImage',
<<<<<<< HEAD
          'livemedia',
          'createLiveMedia']
=======
          'runroot']
>>>>>>> 709558ea
# Tasks that can exist without a parent
_TOPLEVEL_TASKS = ['build', 'buildNotification', 'chainbuild', 'maven', 'chainmaven', 'wrapperRPM', 'winbuild', 'newRepo', 'tagBuild', 'tagNotification', 'waitrepo', 'livecd', 'appliance', 'image', 'livemedia']
# Tasks that can have children
_PARENT_TASKS = ['build', 'chainbuild', 'maven', 'chainmaven', 'winbuild', 'newRepo', 'wrapperRPM', 'livecd', 'appliance', 'image', 'livemedia']

def tasks(environ, owner=None, state='active', view='tree', method='all', hostID=None, channelID=None, start=None, order='-id'):
    values = _initValues(environ, 'Tasks', 'tasks')
    server = _getServer(environ)

    opts = {'decode': True}
    if owner:
        if owner.isdigit():
            owner = int(owner)
        ownerObj = server.getUser(owner, strict=True)
        opts['owner'] = ownerObj['id']
        values['owner'] = ownerObj['name']
        values['ownerObj'] = ownerObj
    else:
        values['owner'] = None
        values['ownerObj'] = None

    values['users'] = server.listUsers(queryOpts={'order': 'name'})

    if method in _TASKS:
        opts['method'] = method
    else:
        method = 'all'
    values['method'] = method
    values['alltasks'] = _TASKS

    treeEnabled = True
    if hostID or (method not in ['all'] + _PARENT_TASKS):
        # force flat view if we're filtering by a hostID or a task that never has children
        if view == 'tree':
            view = 'flat'
        # don't let them choose tree view either
        treeEnabled = False
    values['treeEnabled'] = treeEnabled

    toplevelEnabled = True
    if method not in ['all'] + _TOPLEVEL_TASKS:
        # force flat view if we're viewing a task that is never a top-level task
        if view == 'toplevel':
            view = 'flat'
        toplevelEnabled = False
    values['toplevelEnabled'] = toplevelEnabled

    values['view'] = view

    if view == 'tree':
        treeDisplay = True
    else:
        treeDisplay = False
    values['treeDisplay'] = treeDisplay

    if view in ('tree', 'toplevel'):
        opts['parent'] = None

    if state == 'active':
        opts['state'] = [koji.TASK_STATES['FREE'], koji.TASK_STATES['OPEN'], koji.TASK_STATES['ASSIGNED']]
    elif state == 'all':
        pass
    else:
        # Assume they've passed in a state name
        opts['state'] = [koji.TASK_STATES[state.upper()]]
    values['state'] = state

    if hostID:
        hostID = int(hostID)
        host = server.getHost(hostID, strict=True)
        opts['host_id'] = host['id']
        values['host'] = host
        values['hostID'] = host['id']
    else:
        values['host'] = None
        values['hostID'] = None

    if channelID:
        try:
            channelID = int(channelID)
        except ValueError:
            pass
        channel = server.getChannel(channelID, strict=True)
        opts['channel_id'] = channel['id']
        values['channel'] = channel
        values['channelID'] = channel['id']
    else:
        values['channel'] = None
        values['channelID'] = None

    loggedInUser = environ['koji.currentUser']
    values['loggedInUser'] = loggedInUser

    values['order'] = order

    tasks = kojiweb.util.paginateMethod(server, values, 'listTasks', kw={'opts': opts},
                                        start=start, dataName='tasks', prefix='task', order=order)

    if view == 'tree':
        server.multicall = True
        for task in tasks:
            server.getTaskDescendents(task['id'], request=True)
        descendentList = server.multiCall()
        for task, [descendents] in zip(tasks, descendentList):
            task['descendents'] = descendents

    return _genHTML(environ, 'tasks.chtml')

def taskinfo(environ, taskID):
    server = _getServer(environ)
    values = _initValues(environ, 'Task Info', 'tasks')

    taskID = int(taskID)
    task = server.getTaskInfo(taskID, request=True)
    if not task:
        raise koji.GenericError, 'invalid task ID: %s' % taskID

    values['title'] = koji.taskLabel(task) + ' | Task Info'

    values['task'] = task
    params = task['request']
    values['params'] = params

    if task['channel_id']:
        channel = server.getChannel(task['channel_id'])
        values['channelName'] = channel['name']
    else:
        values['channelName'] = None
    if task['host_id']:
        host = server.getHost(task['host_id'])
        values['hostName'] = host['name']
    else:
        values['hostName'] = None
    if task['owner']:
        owner = server.getUser(task['owner'])
        values['owner'] = owner
    else:
        values['owner'] = None
    if task['parent']:
        parent = server.getTaskInfo(task['parent'], request=True)
        values['parent'] = parent
    else:
        values['parent'] = None

    descendents = server.getTaskDescendents(task['id'], request=True)
    values['descendents'] = descendents

    builds = server.listBuilds(taskID=task['id'])
    if builds:
        taskBuild = builds[0]
    else:
        taskBuild = None
    values['taskBuild'] = taskBuild

    values['estCompletion'] = None
    if taskBuild and taskBuild['state'] == koji.BUILD_STATES['BUILDING']:
        avgDuration = server.getAverageBuildDuration(taskBuild['package_id'])
        if avgDuration != None:
            avgDelta = datetime.timedelta(seconds=avgDuration)
            startTime = datetime.datetime.fromtimestamp(taskBuild['creation_ts'])
            values['estCompletion'] = startTime + avgDelta

    buildroots = server.listBuildroots(taskID=task['id'])
    values['buildroots'] = buildroots

    if task['method'] == 'buildArch':
        buildTag = server.getTag(params[1])
        values['buildTag'] = buildTag
    elif task['method'] == 'buildMaven':
        buildTag = params[1]
        values['buildTag'] = buildTag
    elif task['method'] == 'buildSRPMFromSCM':
        if len(params) > 1:
            buildTag = server.getTag(params[1])
            values['buildTag'] = buildTag
    elif task['method'] == 'tagBuild':
        destTag = server.getTag(params[0])
        build = server.getBuild(params[1])
        values['destTag'] = destTag
        values['build'] = build
    elif task['method'] == 'newRepo':
        tag = server.getTag(params[0])
        values['tag'] = tag
    elif task['method'] == 'tagNotification':
        destTag = None
        if params[2]:
            destTag = server.getTag(params[2])
        srcTag = None
        if params[3]:
            srcTag = server.getTag(params[3])
        build = server.getBuild(params[4])
        user = server.getUser(params[5])
        values['destTag'] = destTag
        values['srcTag'] = srcTag
        values['build'] = build
        values['user'] = user
    elif task['method'] == 'dependantTask':
        deps = [server.getTaskInfo(depID, request=True) for depID in params[0]]
        values['deps'] = deps
    elif task['method'] == 'wrapperRPM':
        buildTarget = params[1]
        values['buildTarget'] = buildTarget
        if params[3]:
            wrapTask = server.getTaskInfo(params[3]['id'], request=True)
            values['wrapTask'] = wrapTask
    elif task['method'] == 'restartVerify':
        values['rtask'] = server.getTaskInfo(params[0], request=True)

    if task['state'] in (koji.TASK_STATES['CLOSED'], koji.TASK_STATES['FAILED']):
        try:
            result = server.getTaskResult(task['id'])
            values['result'] = result
            values['excClass'] = None
        except:
            excClass, exc = sys.exc_info()[:2]
            values['result'] = exc
            values['excClass'] = excClass
            # clear the exception, since we're just using
            # it for display purposes
            sys.exc_clear()
    else:
        values['result'] = None
        values['excClass'] = None

    output = server.listTaskOutput(task['id'])
    output.sort(_sortByExtAndName)
    values['output'] = output
    if environ['koji.currentUser']:
        values['perms'] = server.getUserPerms(environ['koji.currentUser']['id'])
    else:
        values['perms'] = []

    topurl = environ['koji.options']['KojiFilesURL']
    values['pathinfo'] = koji.PathInfo(topdir=topurl)

    return _genHTML(environ, 'taskinfo.chtml')

def taskstatus(environ, taskID):
    server = _getServer(environ)

    taskID = int(taskID)
    task = server.getTaskInfo(taskID)
    if not task:
        return ''
    files = server.listTaskOutput(taskID, stat=True)
    output = '%i:%s\n' % (task['id'], koji.TASK_STATES[task['state']])
    for filename, file_stats in files.items():
        output += '%s:%s\n' % (filename, file_stats['st_size'])

    return output

def resubmittask(environ, taskID):
    server = _getServer(environ)
    _assertLogin(environ)

    taskID = int(taskID)
    newTaskID = server.resubmitTask(taskID)
    _redirect(environ, 'taskinfo?taskID=%i' % newTaskID)

def canceltask(environ, taskID):
    server = _getServer(environ)
    _assertLogin(environ)

    taskID = int(taskID)
    server.cancelTask(taskID)
    _redirect(environ, 'taskinfo?taskID=%i' % taskID)

def _sortByExtAndName(a, b):
    """Sort two filenames, first by extension, and then by name."""
    aRoot, aExt = os.path.splitext(a)
    bRoot, bExt = os.path.splitext(b)
    return cmp(aExt, bExt) or cmp(aRoot, bRoot)

def getfile(environ, taskID, name, offset=None, size=None):
    server = _getServer(environ)
    taskID = int(taskID)

    output = server.listTaskOutput(taskID, stat=True)
    file_info = output.get(name)
    if not file_info:
        raise koji.GenericError, 'no file "%s" output by task %i' % (name, taskID)

    mime_guess = mimetypes.guess_type(name, strict=False)[0]
    if mime_guess:
        ctype = mime_guess
    else:
        if name.endswith('.log') or name.endswith('.ks'):
            ctype = 'text/plain'
        else:
            ctype = 'application/octet-stream'
    if ctype != 'text/plain':
        environ['koji.headers'].append('Content-Disposition', 'attachment; filename=%s' % name)
    environ['koji.headers'].append(['Content-Type', ctype])

    file_size = int(file_info['st_size'])
    if offset is None:
        offset = 0
    else:
        offset = int(offset)
    if size is None:
        size = file_size
    else:
        size = int(size)
    if size < 0:
        size = file_size
    if offset < 0:
        # seeking relative to the end of the file
        if offset < -file_size:
            offset = -file_size
        if size > -offset:
            size = -offset
    else:
        if size > (file_size - offset):
            size = file_size - offset

    #environ['koji.headers'].append(['Content-Length', str(size)])
    return _chunk_file(server, environ, taskID, name, offset, size)


def _chunk_file(server, environ, taskID, name, offset, size):
    remaining = size
    encode_int = koji.encode_int
    while True:
        if remaining <= 0:
            break
        chunk_size = 1048576
        if remaining < chunk_size:
            chunk_size = remaining
        content = server.downloadTaskOutput(taskID, name, offset=encode_int(offset), size=chunk_size)
        if not content:
            break
        yield content
        content_length = len(content)
        offset += content_length
        remaining -= content_length

def tags(environ, start=None, order=None, childID=None):
    values = _initValues(environ, 'Tags', 'tags')
    server = _getServer(environ)

    if order == None:
        order = 'name'
    values['order'] = order

    tags = kojiweb.util.paginateMethod(server, values, 'listTags', kw=None,
                                       start=start, dataName='tags', prefix='tag', order=order)

    if environ['koji.currentUser']:
        values['perms'] = server.getUserPerms(environ['koji.currentUser']['id'])
    else:
        values['perms'] = []

    values['childID'] = childID

    return _genHTML(environ, 'tags.chtml')

_PREFIX_CHARS = [chr(char) for char in range(48, 58) + range(97, 123)]

def packages(environ, tagID=None, userID=None, order='package_name', start=None, prefix=None, inherited='1'):
    values = _initValues(environ, 'Packages', 'packages')
    server = _getServer(environ)
    tag = None
    if tagID != None:
        if tagID.isdigit():
            tagID = int(tagID)
        tag = server.getTag(tagID, strict=True)
    values['tagID'] = tagID
    values['tag'] = tag
    user = None
    if userID != None:
        if userID.isdigit():
            userID = int(userID)
        user = server.getUser(userID, strict=True)
    values['userID'] = userID
    values['user'] = user
    values['order'] = order
    if prefix:
        prefix = prefix.lower()[0]
    if prefix not in _PREFIX_CHARS:
        prefix = None
    values['prefix'] = prefix
    inherited = int(inherited)
    values['inherited'] = inherited

    packages = kojiweb.util.paginateResults(server, values, 'listPackages',
                                            kw={'tagID': tagID, 'userID': userID, 'prefix': prefix, 'inherited': bool(inherited)},
                                            start=start, dataName='packages', prefix='package', order=order)

    values['chars'] = _PREFIX_CHARS

    return _genHTML(environ, 'packages.chtml')

def packageinfo(environ, packageID, tagOrder='name', tagStart=None, buildOrder='-completion_time', buildStart=None):
    values = _initValues(environ, 'Package Info', 'packages')
    server = _getServer(environ)

    if packageID.isdigit():
        packageID = int(packageID)
    package = server.getPackage(packageID)
    if package == None:
        raise koji.GenericError, 'invalid package ID: %s' % packageID

    values['title'] = package['name'] + ' | Package Info'

    values['package'] = package
    values['packageID'] = package['id']

    tags = kojiweb.util.paginateMethod(server, values, 'listTags', kw={'package': package['id']},
                                       start=tagStart, dataName='tags', prefix='tag', order=tagOrder)
    builds = kojiweb.util.paginateMethod(server, values, 'listBuilds', kw={'packageID': package['id']},
                                         start=buildStart, dataName='builds', prefix='build', order=buildOrder)

    return _genHTML(environ, 'packageinfo.chtml')

def taginfo(environ, tagID, all='0', packageOrder='package_name', packageStart=None, buildOrder='-completion_time', buildStart=None, childID=None):
    values = _initValues(environ, 'Tag Info', 'tags')
    server = _getServer(environ)

    if tagID.isdigit():
        tagID = int(tagID)
    tag = server.getTag(tagID, strict=True)

    values['title'] = tag['name'] + ' | Tag Info'

    all = int(all)

    numPackages = server.count('listPackages', tagID=tag['id'], inherited=True)
    numBuilds = server.count('listTagged', tag=tag['id'], inherit=True)
    values['numPackages'] = numPackages
    values['numBuilds'] = numBuilds

    inheritance = server.getFullInheritance(tag['id'])
    tagsByChild = {}
    for parent in inheritance:
        child_id = parent['child_id']
        if not tagsByChild.has_key(child_id):
            tagsByChild[child_id] = []
        tagsByChild[child_id].append(child_id)

    srcTargets = server.getBuildTargets(buildTagID=tag['id'])
    srcTargets.sort(_sortbyname)
    destTargets = server.getBuildTargets(destTagID=tag['id'])
    destTargets.sort(_sortbyname)

    values['tag'] = tag
    values['tagID'] = tag['id']
    values['inheritance'] = inheritance
    values['tagsByChild'] = tagsByChild
    values['srcTargets'] = srcTargets
    values['destTargets'] = destTargets
    values['all'] = all
    values['repo'] = server.getRepo(tag['id'], state=koji.REPO_READY)
    values['external_repos'] = server.getExternalRepoList(tag['id'])

    child = None
    if childID != None:
        child = server.getTag(int(childID), strict=True)
    values['child'] = child

    if environ['koji.currentUser']:
        values['perms'] = server.getUserPerms(environ['koji.currentUser']['id'])
    else:
        values['perms'] = []
    permList = server.getAllPerms()
    allPerms = dict([(perm['id'], perm['name']) for perm in permList])
    values['allPerms'] = allPerms

    return _genHTML(environ, 'taginfo.chtml')

def tagcreate(environ):
    server = _getServer(environ)
    _assertLogin(environ)

    mavenEnabled = server.mavenEnabled()

    form = environ['koji.form']

    if form.has_key('add'):
        params = {}
        name = form['name'].value
        params['arches'] = form['arches'].value
        params['locked'] = bool(form.has_key('locked'))
        permission = form['permission'].value
        if permission != 'none':
            params['perm'] = int(permission)
        if mavenEnabled:
            params['maven_support'] = bool(form.has_key('maven_support'))
            params['maven_include_all'] = bool(form.has_key('maven_include_all'))

        tagID = server.createTag(name, **params)

        _redirect(environ, 'taginfo?tagID=%i' % tagID)
    elif form.has_key('cancel'):
        _redirect(environ, 'tags')
    else:
        values = _initValues(environ, 'Add Tag', 'tags')

        values['mavenEnabled'] = mavenEnabled

        values['tag'] = None
        values['permissions'] = server.getAllPerms()

        return _genHTML(environ, 'tagedit.chtml')

def tagedit(environ, tagID):
    server = _getServer(environ)
    _assertLogin(environ)

    mavenEnabled = server.mavenEnabled()

    tagID = int(tagID)
    tag = server.getTag(tagID)
    if tag == None:
        raise koji.GenericError, 'no tag with ID: %i' % tagID

    form = environ['koji.form']

    if form.has_key('save'):
        params = {}
        params['name'] = form['name'].value
        params['arches'] = form['arches'].value
        params['locked'] = bool(form.has_key('locked'))
        permission = form['permission'].value
        if permission == 'none':
            params['perm'] = None
        else:
            params['perm'] = int(permission)
        if mavenEnabled:
            params['maven_support'] = bool(form.has_key('maven_support'))
            params['maven_include_all'] = bool(form.has_key('maven_include_all'))

        server.editTag2(tag['id'], **params)

        _redirect(environ, 'taginfo?tagID=%i' % tag['id'])
    elif form.has_key('cancel'):
        _redirect(environ, 'taginfo?tagID=%i' % tag['id'])
    else:
        values = _initValues(environ, 'Edit Tag', 'tags')

        values['mavenEnabled'] = mavenEnabled

        values['tag'] = tag
        values['permissions'] = server.getAllPerms()

        return _genHTML(environ, 'tagedit.chtml')

def tagdelete(environ, tagID):
    server = _getServer(environ)
    _assertLogin(environ)

    tagID = int(tagID)
    tag = server.getTag(tagID)
    if tag == None:
        raise koji.GenericError, 'no tag with ID: %i' % tagID

    server.deleteTag(tag['id'])

    _redirect(environ, 'tags')

def tagparent(environ, tagID, parentID, action):
    server = _getServer(environ)
    _assertLogin(environ)

    tag = server.getTag(int(tagID), strict=True)
    parent = server.getTag(int(parentID), strict=True)

    if action in ('add', 'edit'):
        form = environ['koji.form']

        if form.has_key('add') or form.has_key('save'):
            newDatum = {}
            newDatum['parent_id'] = parent['id']
            newDatum['priority'] = int(form.getfirst('priority'))
            maxdepth = form.getfirst('maxdepth')
            maxdepth = len(maxdepth) > 0 and int(maxdepth) or None
            newDatum['maxdepth'] = maxdepth
            newDatum['intransitive'] = bool(form.has_key('intransitive'))
            newDatum['noconfig'] = bool(form.has_key('noconfig'))
            newDatum['pkg_filter'] = form.getfirst('pkg_filter')

            data = server.getInheritanceData(tag['id'])
            data.append(newDatum)

            server.setInheritanceData(tag['id'], data)
        elif form.has_key('cancel'):
            pass
        else:
            values = _initValues(environ, action.capitalize() + ' Parent Tag', 'tags')
            values['tag'] = tag
            values['parent'] = parent

            inheritanceData = server.getInheritanceData(tag['id'])
            maxPriority = 0
            for datum in inheritanceData:
                if datum['priority'] > maxPriority:
                    maxPriority = datum['priority']
            values['maxPriority'] = maxPriority
            inheritanceData = [datum for datum in  inheritanceData \
                               if datum['parent_id'] == parent['id']]
            if len(inheritanceData) == 0:
                values['inheritanceData'] = None
            elif len(inheritanceData) == 1:
                values['inheritanceData'] = inheritanceData[0]
            else:
                raise koji.GenericError, 'tag %i has tag %i listed as a parent more than once' % (tag['id'], parent['id'])

            return _genHTML(environ, 'tagparent.chtml')
    elif action == 'remove':
        data = server.getInheritanceData(tag['id'])
        for datum in data:
            if datum['parent_id'] == parent['id']:
                datum['delete link'] = True
                break
        else:
            raise koji.GenericError, 'tag %i is not a parent of tag %i' % (parent['id'], tag['id'])

        server.setInheritanceData(tag['id'], data)
    else:
        raise koji.GenericError, 'unknown action: %s' % action

    _redirect(environ, 'taginfo?tagID=%i' % tag['id'])

def externalrepoinfo(environ, extrepoID):
    values = _initValues(environ, 'External Repo Info', 'tags')
    server = _getServer(environ)

    if extrepoID.isdigit():
        extrepoID = int(extrepoID)
    extRepo = server.getExternalRepo(extrepoID, strict=True)
    repoTags = server.getTagExternalRepos(repo_info=extRepo['id'])

    values['title'] = extRepo['name'] + ' | External Repo Info'
    values['extRepo'] = extRepo
    values['repoTags'] = repoTags

    return _genHTML(environ, 'externalrepoinfo.chtml')

def buildinfo(environ, buildID):
    values = _initValues(environ, 'Build Info', 'builds')
    server = _getServer(environ)

    buildID = int(buildID)

    build = server.getBuild(buildID)

    values['title'] = koji.buildLabel(build) + ' | Build Info'

    tags = server.listTags(build['id'])
    tags.sort(_sortbyname)
    rpms = server.listBuildRPMs(build['id'])
    rpms.sort(_sortbyname)
    mavenbuild = server.getMavenBuild(buildID)
    winbuild = server.getWinBuild(buildID)
    imagebuild = server.getImageBuild(buildID)
    if mavenbuild:
        archivetype = 'maven'
    elif winbuild:
        archivetype = 'win'
    elif imagebuild:
        archivetype = 'image'
    else:
        archivetype = None
    archives = server.listArchives(build['id'], type=archivetype, queryOpts={'order': 'filename'})
    archivesByExt = {}
    topurl = environ['koji.options']['KojiFilesURL']
    pathinfo = koji.PathInfo(topdir=topurl)
    for archive in archives:
        if mavenbuild:
            archive['display'] = archive['filename']
            archive['dl_url'] = '/'.join([pathinfo.mavenbuild(build), pathinfo.mavenfile(archive)])
        elif winbuild:
            archive['display'] = pathinfo.winfile(archive)
            archive['dl_url'] = '/'.join([pathinfo.winbuild(build), pathinfo.winfile(archive)])
        elif imagebuild:
            archive['display'] = archive['filename']
            archive['dl_url'] = '/'.join([pathinfo.imagebuild(build), archive['filename']])
        archivesByExt.setdefault(os.path.splitext(archive['filename'])[1][1:], []).append(archive)

    rpmsByArch = {}
    debuginfos = []
    for rpm in rpms:
        if koji.is_debuginfo(rpm['name']):
            debuginfos.append(rpm)
        else:
            rpmsByArch.setdefault(rpm['arch'], []).append(rpm)
    # add debuginfos at the end
    for rpm in debuginfos:
        rpmsByArch.setdefault(rpm['arch'], []).append(rpm)

    if rpmsByArch.has_key('src'):
        srpm = rpmsByArch['src'][0]
        headers = server.getRPMHeaders(srpm['id'], headers=['summary', 'description'])
        values['summary'] = koji.fixEncoding(headers.get('summary'))
        values['description'] = koji.fixEncoding(headers.get('description'))
        values['changelog'] = server.getChangelogEntries(build['id'])

    noarch_log_dest = 'noarch'
    if build['task_id']:
        task = server.getTaskInfo(build['task_id'], request=True)
        if rpmsByArch.has_key('noarch') and \
                [a for a in rpmsByArch.keys() if a not in ('noarch', 'src')]:
            # This build has noarch and other-arch packages, indicating either
            # noarch in extra-arches (kernel) or noarch subpackages.
            # Point the log link to the arch of the buildArch task that the first
            # noarch package came from.  This will be correct in both the
            # extra-arches case (noarch) and the subpackage case (one of the other
            # arches).  If noarch extra-arches and noarch subpackages are mixed in
            # same build, this will become incorrect.
            noarch_rpm = rpmsByArch['noarch'][0]
            if noarch_rpm['buildroot_id']:
                noarch_buildroot = server.getBuildroot(noarch_rpm['buildroot_id'])
                if noarch_buildroot:
                    noarch_task = server.getTaskInfo(noarch_buildroot['task_id'], request=True)
                    if noarch_task:
                        noarch_log_dest = noarch_task['request'][2]

        # get the summary, description, and changelogs from the built srpm
        # if the build is not yet complete
        if build['state'] != koji.BUILD_STATES['COMPLETE']:
            srpm_tasks = server.listTasks(opts={'parent': task['id'], 'method': 'buildSRPMFromSCM'})
            if srpm_tasks:
                srpm_task = srpm_tasks[0]
                if srpm_task['state'] == koji.TASK_STATES['CLOSED']:
                    srpm_path = None
                    for output in server.listTaskOutput(srpm_task['id']):
                        if output.endswith('.src.rpm'):
                            srpm_path = output
                            break
                    if srpm_path:
                        srpm_headers = server.getRPMHeaders(taskID=srpm_task['id'], filepath=srpm_path,
                                                            headers=['summary', 'description'])
                        if srpm_headers:
                            values['summary'] = koji.fixEncoding(srpm_headers['summary'])
                            values['description'] = koji.fixEncoding(srpm_headers['description'])
                        changelog = server.getChangelogEntries(taskID=srpm_task['id'], filepath=srpm_path)
                        if changelog:
                            values['changelog'] = changelog
    else:
        task = None

    values['build'] = build
    values['tags'] = tags
    values['rpmsByArch'] = rpmsByArch
    values['task'] = task
    values['mavenbuild'] = mavenbuild
    values['winbuild'] = winbuild
    values['imagebuild'] = imagebuild
    values['archives'] = archives
    values['archivesByExt'] = archivesByExt

    values['noarch_log_dest'] = noarch_log_dest
    if environ['koji.currentUser']:
        values['perms'] = server.getUserPerms(environ['koji.currentUser']['id'])
    else:
        values['perms'] = []
    for field in ['summary', 'description', 'changelog']:
        if not values.has_key(field):
            values[field] = None

    values['start_time'] = build.get('start_time') or build['creation_time']
    # the build start time is not accurate for maven and win builds, get it from the
    # task start time instead
    if mavenbuild or winbuild:
        if task:
            values['start_time'] = task['start_time']
    if build['state'] == koji.BUILD_STATES['BUILDING']:
        avgDuration = server.getAverageBuildDuration(build['package_id'])
        if avgDuration != None:
            avgDelta = datetime.timedelta(seconds=avgDuration)
            startTime = datetime.datetime.fromtimestamp(build['creation_ts'])
            values['estCompletion'] = startTime + avgDelta
        else:
            values['estCompletion'] = None

    values['pathinfo'] = pathinfo
    return _genHTML(environ, 'buildinfo.chtml')

def builds(environ, userID=None, tagID=None, packageID=None, state=None, order='-build_id', start=None, prefix=None, inherited='1', latest='1', type=None):
    values = _initValues(environ, 'Builds', 'builds')
    server = _getServer(environ)

    user = None
    if userID:
        if userID.isdigit():
            userID = int(userID)
        user = server.getUser(userID, strict=True)
    values['userID'] = userID
    values['user'] = user

    loggedInUser = environ['koji.currentUser']
    values['loggedInUser'] = loggedInUser

    values['users'] = server.listUsers(queryOpts={'order': 'name'})

    tag = None
    if tagID:
        if tagID.isdigit():
            tagID = int(tagID)
        tag = server.getTag(tagID, strict=True)
    values['tagID'] = tagID
    values['tag'] = tag

    package = None
    if packageID:
        if packageID.isdigit():
            packageID = int(packageID)
        package = server.getPackage(packageID, strict=True)
    values['packageID'] = packageID
    values['package'] = package

    if state == 'all':
        state = None
    elif state != None:
        state = int(state)
    values['state'] = state

    if prefix:
        prefix = prefix.lower()[0]
    if prefix not in _PREFIX_CHARS:
        prefix = None
    values['prefix'] = prefix

    values['order'] = order
    if type in ('maven', 'win', 'image'):
        pass
    elif type == 'all':
        type = None
    else:
        type = None
    values['type'] = type

    if tag:
        inherited = int(inherited)
        values['inherited'] = inherited
        latest = int(latest)
        values['latest'] = latest
    else:
        values['inherited'] = None
        values['latest'] = None

    if tag:
        # don't need to consider 'state' here, since only completed builds would be tagged
        builds = kojiweb.util.paginateResults(server, values, 'listTagged', kw={'tag': tag['id'], 'package': (package and package['name'] or None),
                                                                                'owner': (user and user['name'] or None),
                                                                                'type': type,
                                                                                'inherit': bool(inherited), 'latest': bool(latest), 'prefix': prefix},
                                              start=start, dataName='builds', prefix='build', order=order)
    else:
        builds = kojiweb.util.paginateMethod(server, values, 'listBuilds', kw={'userID': (user and user['id'] or None), 'packageID': (package and package['id'] or None),
                                                                               'type': type,
                                                                               'state': state, 'prefix': prefix},
                                             start=start, dataName='builds', prefix='build', order=order)

    values['chars'] = _PREFIX_CHARS

    return _genHTML(environ, 'builds.chtml')

def users(environ, order='name', start=None, prefix=None):
    values = _initValues(environ, 'Users', 'users')
    server = _getServer(environ)

    if prefix:
        prefix = prefix.lower()[0]
    if prefix not in _PREFIX_CHARS:
        prefix = None
    values['prefix'] = prefix

    values['order'] = order

    users = kojiweb.util.paginateMethod(server, values, 'listUsers', kw={'prefix': prefix},
                                        start=start, dataName='users', prefix='user', order=order)

    values['chars'] = _PREFIX_CHARS

    return _genHTML(environ, 'users.chtml')

def userinfo(environ, userID, packageOrder='package_name', packageStart=None, buildOrder='-completion_time', buildStart=None):
    values = _initValues(environ, 'User Info', 'users')
    server = _getServer(environ)

    if userID.isdigit():
        userID = int(userID)
    user = server.getUser(userID, strict=True)

    values['title'] = user['name'] + ' | User Info'

    values['user'] = user
    values['userID'] = userID
    values['taskCount'] = server.listTasks(opts={'owner': user['id'], 'parent': None}, queryOpts={'countOnly': True})

    packages = kojiweb.util.paginateResults(server, values, 'listPackages', kw={'userID': user['id'], 'with_dups': True},
                                            start=packageStart, dataName='packages', prefix='package', order=packageOrder, pageSize=10)

    builds = kojiweb.util.paginateMethod(server, values, 'listBuilds', kw={'userID': user['id']},
                                         start=buildStart, dataName='builds', prefix='build', order=buildOrder, pageSize=10)

    return _genHTML(environ, 'userinfo.chtml')

def rpminfo(environ, rpmID, fileOrder='name', fileStart=None, buildrootOrder='-id', buildrootStart=None):
    values = _initValues(environ, 'RPM Info', 'builds')
    server = _getServer(environ)

    rpmID = int(rpmID)
    rpm = server.getRPM(rpmID)

    values['title'] = '%(name)s-%%s%(version)s-%(release)s.%(arch)s.rpm' % rpm + ' | RPM Info'
    epochStr = ''
    if rpm['epoch'] != None:
        epochStr = '%s:' % rpm['epoch']
    values['title'] = values['title'] % epochStr

    build = None
    if rpm['build_id'] != None:
        build = server.getBuild(rpm['build_id'])
    builtInRoot = None
    if rpm['buildroot_id'] != None:
        builtInRoot = server.getBuildroot(rpm['buildroot_id'])
    if rpm['external_repo_id'] == 0:
        values['requires'] = server.getRPMDeps(rpm['id'], koji.DEP_REQUIRE)
        values['requires'].sort(_sortbyname)
        values['provides'] = server.getRPMDeps(rpm['id'], koji.DEP_PROVIDE)
        values['provides'].sort(_sortbyname)
        values['obsoletes'] = server.getRPMDeps(rpm['id'], koji.DEP_OBSOLETE)
        values['obsoletes'].sort(_sortbyname)
        values['conflicts'] = server.getRPMDeps(rpm['id'], koji.DEP_CONFLICT)
        values['conflicts'].sort(_sortbyname)
        headers = server.getRPMHeaders(rpm['id'], headers=['summary', 'description'])
        values['summary'] = koji.fixEncoding(headers.get('summary'))
        values['description'] = koji.fixEncoding(headers.get('description'))
    buildroots = kojiweb.util.paginateMethod(server, values, 'listBuildroots', kw={'rpmID': rpm['id']},
                                             start=buildrootStart, dataName='buildroots', prefix='buildroot',
                                             order=buildrootOrder)

    values['rpmID'] = rpmID
    values['rpm'] = rpm
    values['build'] = build
    values['builtInRoot'] = builtInRoot
    values['buildroots'] = buildroots

    files = kojiweb.util.paginateMethod(server, values, 'listRPMFiles', args=[rpm['id']],
                                        start=fileStart, dataName='files', prefix='file', order=fileOrder)

    return _genHTML(environ, 'rpminfo.chtml')

def archiveinfo(environ, archiveID, fileOrder='name', fileStart=None, buildrootOrder='-id', buildrootStart=None):
    values = _initValues(environ, 'Archive Info', 'builds')
    server = _getServer(environ)

    archiveID = int(archiveID)
    archive = server.getArchive(archiveID)
    archive_type = server.getArchiveType(type_id=archive['type_id'])
    build = server.getBuild(archive['build_id'])
    maveninfo = False
    if 'group_id' in archive:
        maveninfo = True
    wininfo = False
    if 'relpath' in archive:
        wininfo = True
    builtInRoot = None
    if archive['buildroot_id'] != None:
        builtInRoot = server.getBuildroot(archive['buildroot_id'])
    files = kojiweb.util.paginateMethod(server, values, 'listArchiveFiles', args=[archive['id']],
                                        start=fileStart, dataName='files', prefix='file', order=fileOrder)
    buildroots = kojiweb.util.paginateMethod(server, values, 'listBuildroots', kw={'archiveID': archive['id']},
                                             start=buildrootStart, dataName='buildroots', prefix='buildroot',
                                             order=buildrootOrder)

    values['title'] = archive['filename'] + ' | Archive Info'

    values['archiveID'] = archive['id']
    values['archive'] = archive
    values['archive_type'] = archive_type
    values['build'] = build
    values['maveninfo'] = maveninfo
    values['wininfo'] = wininfo
    values['builtInRoot'] = builtInRoot
    values['buildroots'] = buildroots

    return _genHTML(environ, 'archiveinfo.chtml')

def fileinfo(environ, filename, rpmID=None, archiveID=None):
    values = _initValues(environ, 'File Info', 'builds')
    server = _getServer(environ)

    values['rpm'] = None
    values['archive'] = None

    if rpmID:
        rpmID = int(rpmID)
        rpm = server.getRPM(rpmID)
        if not rpm:
            raise koji.GenericError, 'invalid RPM ID: %i' % rpmID
        file = server.getRPMFile(rpm['id'], filename)
        if not file:
            raise koji.GenericError, 'no file %s in RPM %i' % (filename, rpmID)
        values['rpm'] = rpm
    elif archiveID:
        archiveID = int(archiveID)
        archive = server.getArchive(archiveID)
        if not archive:
            raise koji.GenericError, 'invalid archive ID: %i' % archiveID
        file = server.getArchiveFile(archive['id'], filename)
        if not file:
            raise koji.GenericError, 'no file %s in archive %i' % (filename, archiveID)
        values['archive'] = archive
    else:
        raise koji.GenericError, 'either rpmID or archiveID must be specified'

    values['title'] = file['name'] + ' | File Info'

    values['file'] = file

    return _genHTML(environ, 'fileinfo.chtml')

def cancelbuild(environ, buildID):
    server = _getServer(environ)
    _assertLogin(environ)

    buildID = int(buildID)
    build = server.getBuild(buildID)
    if build == None:
        raise koji.GenericError, 'unknown build ID: %i' % buildID

    result = server.cancelBuild(build['id'])
    if not result:
        raise koji.GenericError, 'unable to cancel build'

    _redirect(environ, 'buildinfo?buildID=%i' % build['id'])

def hosts(environ, state='enabled', start=None, order='name'):
    values = _initValues(environ, 'Hosts', 'hosts')
    server = _getServer(environ)

    values['order'] = order

    args = {}

    if state == 'enabled':
        args['enabled'] = True
    elif state == 'disabled':
        args['enabled'] = False
    else:
        state = 'all'
    values['state'] = state

    hosts = server.listHosts(**args)

    server.multicall = True
    for host in hosts:
        server.getLastHostUpdate(host['id'])
    updates = server.multiCall()
    for host, [lastUpdate] in zip(hosts, updates):
        host['last_update'] = lastUpdate

    # Paginate after retrieving last update info so we can sort on it
    kojiweb.util.paginateList(values, hosts, start, 'hosts', 'host', order)

    return _genHTML(environ, 'hosts.chtml')

def hostinfo(environ, hostID=None, userID=None):
    values = _initValues(environ, 'Host Info', 'hosts')
    server = _getServer(environ)

    if hostID:
        if hostID.isdigit():
            hostID = int(hostID)
        host = server.getHost(hostID)
        if host == None:
            raise koji.GenericError, 'invalid host ID: %s' % hostID
    elif userID:
        userID = int(userID)
        hosts = server.listHosts(userID=userID)
        host = None
        if hosts:
            host = hosts[0]
        if host == None:
            raise koji.GenericError, 'invalid host ID: %s' % userID
    else:
        raise koji.GenericError, 'hostID or userID must be provided'

    values['title'] = host['name'] + ' | Host Info'

    channels = server.listChannels(host['id'])
    channels.sort(_sortbyname)
    buildroots = server.listBuildroots(hostID=host['id'],
                                       state=[state[1] for state in koji.BR_STATES.items() if state[0] != 'EXPIRED'])
    buildroots.sort(kojiweb.util.sortByKeyFunc('-create_event_time'))

    values['host'] = host
    values['channels'] = channels
    values['buildroots'] = buildroots
    values['lastUpdate'] = server.getLastHostUpdate(host['id'])
    if environ['koji.currentUser']:
        values['perms'] = server.getUserPerms(environ['koji.currentUser']['id'])
    else:
        values['perms'] = []

    return _genHTML(environ, 'hostinfo.chtml')

def hostedit(environ, hostID):
    server = _getServer(environ)
    _assertLogin(environ)

    hostID = int(hostID)
    host = server.getHost(hostID)
    if host == None:
        raise koji.GenericError, 'no host with ID: %i' % hostID

    form = environ['koji.form']

    if form.has_key('save'):
        arches = form['arches'].value
        capacity = float(form['capacity'].value)
        description = form['description'].value
        comment = form['comment'].value
        enabled = bool(form.has_key('enabled'))
        channels = form.getlist('channels')

        server.editHost(host['id'], arches=arches, capacity=capacity,
                        description=description, comment=comment)
        if enabled != host['enabled']:
            if enabled:
                server.enableHost(host['name'])
            else:
                server.disableHost(host['name'])

        hostChannels = [c['name'] for c in server.listChannels(hostID=host['id'])]
        for channel in hostChannels:
            if channel not in channels:
                server.removeHostFromChannel(host['name'], channel)
        for channel in channels:
            if channel not in hostChannels:
                server.addHostToChannel(host['name'], channel)

        _redirect(environ, 'hostinfo?hostID=%i' % host['id'])
    elif form.has_key('cancel'):
        _redirect(environ, 'hostinfo?hostID=%i' % host['id'])
    else:
        values = _initValues(environ, 'Edit Host', 'hosts')

        values['host'] = host
        allChannels = server.listChannels()
        allChannels.sort(_sortbyname)
        values['allChannels'] = allChannels
        values['hostChannels'] = server.listChannels(hostID=host['id'])

        return _genHTML(environ, 'hostedit.chtml')

def disablehost(environ, hostID):
    server = _getServer(environ)
    _assertLogin(environ)

    hostID = int(hostID)
    host = server.getHost(hostID, strict=True)
    server.disableHost(host['name'])

    _redirect(environ, 'hostinfo?hostID=%i' % host['id'])

def enablehost(environ, hostID):
    server = _getServer(environ)
    _assertLogin(environ)

    hostID = int(hostID)
    host = server.getHost(hostID, strict=True)
    server.enableHost(host['name'])

    _redirect(environ, 'hostinfo?hostID=%i' % host['id'])

def channelinfo(environ, channelID):
    values = _initValues(environ, 'Channel Info', 'hosts')
    server = _getServer(environ)

    channelID = int(channelID)
    channel = server.getChannel(channelID)
    if channel == None:
        raise koji.GenericError, 'invalid channel ID: %i' % channelID

    values['title'] = channel['name'] + ' | Channel Info'

    states = [koji.TASK_STATES[s] for s in ('FREE', 'OPEN', 'ASSIGNED')]
    values['taskCount'] = \
            server.listTasks(opts={'channel_id': channelID, 'state': states},
                             queryOpts={'countOnly': True})

    hosts = server.listHosts(channelID=channelID)
    hosts.sort(_sortbyname)

    values['channel'] = channel
    values['hosts'] = hosts

    return _genHTML(environ, 'channelinfo.chtml')

def buildrootinfo(environ, buildrootID, builtStart=None, builtOrder=None, componentStart=None, componentOrder=None):
    values = _initValues(environ, 'Buildroot Info', 'hosts')
    server = _getServer(environ)

    buildrootID = int(buildrootID)
    buildroot = server.getBuildroot(buildrootID)

    if buildroot == None:
        raise koji.GenericError, 'unknown buildroot ID: %i' % buildrootID

    elif buildroot['br_type'] == koji.BR_TYPES['STANDARD']:
        template = 'buildrootinfo.chtml'
        values['task'] = server.getTaskInfo(buildroot['task_id'], request=True)

    else:
        template = 'buildrootinfo_cg.chtml'
        # TODO - fetch tools and extras info

    values['title'] = '%s | Buildroot Info' % kojiweb.util.brLabel(buildroot)
    values['buildroot'] = buildroot

    return _genHTML(environ, template)

def rpmlist(environ, type, buildrootID=None, imageID=None, start=None, order='nvr'):
    """
    rpmlist requires a buildrootID OR an imageID to be passed in. From one
    of these values it will paginate a list of rpms included in the
    corresponding object. (buildroot or image)
    """

    values = _initValues(environ, 'RPM List', 'hosts')
    server = _getServer(environ)

    if buildrootID != None:
        buildrootID = int(buildrootID)
        buildroot = server.getBuildroot(buildrootID)
        values['buildroot'] = buildroot
        if buildroot == None:
            raise koji.GenericError, 'unknown buildroot ID: %i' % buildrootID

        rpms = None
        if type == 'component':
            rpms = kojiweb.util.paginateMethod(server, values, 'listRPMs',
                   kw={'componentBuildrootID': buildroot['id']},
                   start=start, dataName='rpms', prefix='rpm', order=order)
        elif type == 'built':
            rpms = kojiweb.util.paginateMethod(server, values, 'listRPMs',
                   kw={'buildrootID': buildroot['id']},
                   start=start, dataName='rpms', prefix='rpm', order=order)
        else:
            raise koji.GenericError, 'unrecognized type of rpmlist'

    elif imageID != None:
        imageID = int(imageID)
        values['image'] = server.getArchive(imageID)
        # If/When future image types are supported, add elifs here if needed.
        if type == 'image':
            rpms =  kojiweb.util.paginateMethod(server, values, 'listRPMs',
                    kw={'imageID': imageID}, \
                    start=start, dataName='rpms', prefix='rpm', order=order)
        else:
            raise koji.GenericError, 'unrecognized type of image rpmlist'

    else:
        # It is an error if neither buildrootID and imageID are defined.
        raise koji.GenericError, 'Both buildrootID and imageID are None'

    values['type'] = type
    values['order'] = order

    return _genHTML(environ, 'rpmlist.chtml')

def archivelist(environ, buildrootID, type, start=None, order='filename'):
    values = _initValues(environ, 'Archive List', 'hosts')
    server = _getServer(environ)

    buildrootID = int(buildrootID)
    buildroot = server.getBuildroot(buildrootID)
    if buildroot == None:
        raise koji.GenericError, 'unknown buildroot ID: %i' % buildrootID

    archives = None
    if type == 'component':
        rpms = kojiweb.util.paginateMethod(server, values, 'listArchives', kw={'componentBuildrootID': buildroot['id']},
                                           start=start, dataName='archives', prefix='archive', order=order)
    elif type == 'built':
        rpms = kojiweb.util.paginateMethod(server, values, 'listArchives', kw={'buildrootID': buildroot['id']},
                                           start=start, dataName='archives', prefix='archive', order=order)
    else:
        raise koji.GenericError, 'invalid type: %s' % type

    values['buildroot'] = buildroot
    values['type'] = type

    values['order'] = order

    return _genHTML(environ, 'archivelist.chtml')

def buildtargets(environ, start=None, order='name'):
    values = _initValues(environ, 'Build Targets', 'buildtargets')
    server = _getServer(environ)

    targets = kojiweb.util.paginateMethod(server, values, 'getBuildTargets',
                                          start=start, dataName='targets', prefix='target', order=order)

    values['order'] = order
    if environ['koji.currentUser']:
        values['perms'] = server.getUserPerms(environ['koji.currentUser']['id'])
    else:
        values['perms'] = []

    return _genHTML(environ, 'buildtargets.chtml')

def buildtargetinfo(environ, targetID=None, name=None):
    values = _initValues(environ, 'Build Target Info', 'buildtargets')
    server = _getServer(environ)

    target = None
    if targetID != None:
        targetID = int(targetID)
        target = server.getBuildTarget(targetID)
    elif name != None:
        target = server.getBuildTarget(name)

    if target == None:
        raise koji.GenericError, 'invalid build target: %s' % (targetID or name)

    values['title'] = target['name'] + ' | Build Target Info'

    buildTag = server.getTag(target['build_tag'])
    destTag = server.getTag(target['dest_tag'])

    values['target'] = target
    values['buildTag'] = buildTag
    values['destTag'] = destTag
    if environ['koji.currentUser']:
        values['perms'] = server.getUserPerms(environ['koji.currentUser']['id'])
    else:
        values['perms'] = []

    return _genHTML(environ, 'buildtargetinfo.chtml')

def buildtargetedit(environ, targetID):
    server = _getServer(environ)
    _assertLogin(environ)

    targetID = int(targetID)

    target = server.getBuildTarget(targetID)
    if target == None:
        raise koji.GenericError, 'invalid build target: %s' % targetID

    form = environ['koji.form']

    if form.has_key('save'):
        name = form.getfirst('name')
        buildTagID = int(form.getfirst('buildTag'))
        buildTag = server.getTag(buildTagID)
        if buildTag == None:
            raise koji.GenericError, 'invalid tag ID: %i' % buildTagID

        destTagID = int(form.getfirst('destTag'))
        destTag = server.getTag(destTagID)
        if destTag == None:
            raise koji.GenericError, 'invalid tag ID: %i' % destTagID

        server.editBuildTarget(target['id'], name, buildTag['id'], destTag['id'])

        _redirect(environ, 'buildtargetinfo?targetID=%i' % target['id'])
    elif form.has_key('cancel'):
        _redirect(environ, 'buildtargetinfo?targetID=%i' % target['id'])
    else:
        values = _initValues(environ, 'Edit Build Target', 'buildtargets')
        tags = server.listTags()
        tags.sort(_sortbyname)

        values['target'] = target
        values['tags'] = tags

        return _genHTML(environ, 'buildtargetedit.chtml')

def buildtargetcreate(environ):
    server = _getServer(environ)
    _assertLogin(environ)

    form = environ['koji.form']

    if form.has_key('add'):
        # Use the str .value field of the StringField object,
        # since xmlrpclib doesn't know how to marshal the StringFields
        # returned by mod_python
        name = form.getfirst('name')
        buildTagID = int(form.getfirst('buildTag'))
        destTagID = int(form.getfirst('destTag'))

        server.createBuildTarget(name, buildTagID, destTagID)
        target = server.getBuildTarget(name)

        if target == None:
            raise koji.GenericError, 'error creating build target "%s"' % name

        _redirect(environ, 'buildtargetinfo?targetID=%i' % target['id'])
    elif form.has_key('cancel'):
        _redirect(environ, 'buildtargets')
    else:
        values = _initValues(environ, 'Add Build Target', 'builtargets')

        tags = server.listTags()
        tags.sort(_sortbyname)

        values['target'] = None
        values['tags'] = tags

        return _genHTML(environ, 'buildtargetedit.chtml')

def buildtargetdelete(environ, targetID):
    server = _getServer(environ)
    _assertLogin(environ)

    targetID = int(targetID)

    target = server.getBuildTarget(targetID)
    if target == None:
        raise koji.GenericError, 'invalid build target: %i' % targetID

    server.deleteBuildTarget(target['id'])

    _redirect(environ, 'buildtargets')

def reports(environ):
    server = _getServer(environ)
    values = _initValues(environ, 'Reports', 'reports')
    return _genHTML(environ, 'reports.chtml')

def buildsbyuser(environ, start=None, order='-builds'):
    values = _initValues(environ, 'Builds by User', 'reports')
    server = _getServer(environ)

    maxBuilds = 1
    users = server.listUsers()

    server.multicall = True
    for user in users:
        server.listBuilds(userID=user['id'], queryOpts={'countOnly': True})
    buildCounts = server.multiCall()

    for user, [numBuilds] in zip(users, buildCounts):
        user['builds'] = numBuilds
        if numBuilds > maxBuilds:
            maxBuilds = numBuilds

    values['order'] = order

    graphWidth = 400.0
    values['graphWidth'] = graphWidth
    values['maxBuilds'] = maxBuilds
    values['increment'] = graphWidth / maxBuilds
    kojiweb.util.paginateList(values, users, start, 'userBuilds', 'userBuild', order)

    return _genHTML(environ, 'buildsbyuser.chtml')

def rpmsbyhost(environ, start=None, order=None, hostArch=None, rpmArch=None):
    values = _initValues(environ, 'RPMs by Host', 'reports')
    server = _getServer(environ)

    maxRPMs = 1
    hostArchFilter = hostArch
    if hostArchFilter == 'ix86':
        hostArchFilter = ['i386', 'i486', 'i586', 'i686']
    hosts = server.listHosts(arches=hostArchFilter)
    rpmArchFilter = rpmArch
    if rpmArchFilter == 'ix86':
        rpmArchFilter = ['i386', 'i486', 'i586', 'i686']

    server.multicall = True
    for host in hosts:
        server.listRPMs(hostID=host['id'], arches=rpmArchFilter, queryOpts={'countOnly': True})
    rpmCounts = server.multiCall()

    for host, [numRPMs] in zip(hosts, rpmCounts):
        host['rpms'] = numRPMs
        if numRPMs > maxRPMs:
            maxRPMs = numRPMs

    values['hostArch'] = hostArch
    hostArchList = server.getAllArches()
    hostArchList.sort()
    values['hostArchList'] = hostArchList
    values['rpmArch'] = rpmArch
    values['rpmArchList'] = hostArchList + ['noarch', 'src']

    if order == None:
        order = '-rpms'
    values['order'] = order

    graphWidth = 400.0
    values['graphWidth'] = graphWidth
    values['maxRPMs'] = maxRPMs
    values['increment'] = graphWidth / maxRPMs
    kojiweb.util.paginateList(values, hosts, start, 'hosts', 'host', order)

    return _genHTML(environ, 'rpmsbyhost.chtml')

def packagesbyuser(environ, start=None, order=None):
    values = _initValues(environ, 'Packages by User', 'reports')
    server = _getServer(environ)

    maxPackages = 1
    users = server.listUsers()

    server.multicall = True
    for user in users:
        server.count('listPackages', userID=user['id'], with_dups=True)
    packageCounts = server.multiCall()

    for user, [numPackages] in zip(users, packageCounts):
        user['packages'] = numPackages
        if numPackages > maxPackages:
            maxPackages = numPackages

    if order == None:
        order = '-packages'
    values['order'] = order

    graphWidth = 400.0
    values['graphWidth'] = graphWidth
    values['maxPackages'] = maxPackages
    values['increment'] = graphWidth / maxPackages
    kojiweb.util.paginateList(values, users, start, 'users', 'user', order)

    return _genHTML(environ, 'packagesbyuser.chtml')

def tasksbyhost(environ, start=None, order='-tasks', hostArch=None):
    values = _initValues(environ, 'Tasks by Host', 'reports')
    server = _getServer(environ)

    maxTasks = 1

    hostArchFilter = hostArch
    if hostArchFilter == 'ix86':
        hostArchFilter = ['i386', 'i486', 'i586', 'i686']

    hosts = server.listHosts(arches=hostArchFilter)

    server.multicall = True
    for host in hosts:
        server.listTasks(opts={'host_id': host['id']}, queryOpts={'countOnly': True})
    taskCounts = server.multiCall()

    for host, [numTasks] in zip(hosts, taskCounts):
        host['tasks'] = numTasks
        if numTasks > maxTasks:
            maxTasks = numTasks

    values['hostArch'] = hostArch
    hostArchList = server.getAllArches()
    hostArchList.sort()
    values['hostArchList'] = hostArchList

    values['order'] = order

    graphWidth = 400.0
    values['graphWidth'] = graphWidth
    values['maxTasks'] = maxTasks
    values['increment'] = graphWidth / maxTasks
    kojiweb.util.paginateList(values, hosts, start, 'hosts', 'host', order)

    return _genHTML(environ, 'tasksbyhost.chtml')

def tasksbyuser(environ, start=None, order='-tasks'):
    values = _initValues(environ, 'Tasks by User', 'reports')
    server = _getServer(environ)

    maxTasks = 1

    users = server.listUsers()

    server.multicall = True
    for user in users:
        server.listTasks(opts={'owner': user['id']}, queryOpts={'countOnly': True})
    taskCounts = server.multiCall()

    for user, [numTasks] in zip(users, taskCounts):
        user['tasks'] = numTasks
        if numTasks > maxTasks:
            maxTasks = numTasks

    values['order'] = order

    graphWidth = 400.0
    values['graphWidth'] = graphWidth
    values['maxTasks'] = maxTasks
    values['increment'] = graphWidth / maxTasks
    kojiweb.util.paginateList(values, users, start, 'users', 'user', order)

    return _genHTML(environ, 'tasksbyuser.chtml')

def buildsbystatus(environ, days='7'):
    values = _initValues(environ, 'Builds by Status', 'reports')
    server = _getServer(environ)

    days = int(days)
    if days != -1:
        seconds = 60 * 60 * 24 * days
        dateAfter = time.time() - seconds
    else:
        dateAfter = None
    values['days'] = days

    server.multicall = True
    # use taskID=-1 to filter out builds with a null task_id (imported rather than built in koji)
    server.listBuilds(completeAfter=dateAfter, state=koji.BUILD_STATES['COMPLETE'], taskID=-1, queryOpts={'countOnly': True})
    server.listBuilds(completeAfter=dateAfter, state=koji.BUILD_STATES['FAILED'], taskID=-1, queryOpts={'countOnly': True})
    server.listBuilds(completeAfter=dateAfter, state=koji.BUILD_STATES['CANCELED'], taskID=-1, queryOpts={'countOnly': True})
    [[numSucceeded], [numFailed], [numCanceled]] = server.multiCall()

    values['numSucceeded'] = numSucceeded
    values['numFailed'] = numFailed
    values['numCanceled'] = numCanceled

    maxBuilds = 1
    for value in (numSucceeded, numFailed, numCanceled):
        if value > maxBuilds:
            maxBuilds = value

    graphWidth = 400.0
    values['graphWidth'] = graphWidth
    values['maxBuilds'] = maxBuilds
    values['increment'] = graphWidth / maxBuilds

    return _genHTML(environ, 'buildsbystatus.chtml')

def buildsbytarget(environ, days='7', start=None, order='-builds'):
    values = _initValues(environ, 'Builds by Target', 'reports')
    server = _getServer(environ)

    days = int(days)
    if days != -1:
        seconds = 60 * 60 * 24 * days
        dateAfter = time.time() - seconds
    else:
        dateAfter = None
    values['days'] = days

    targets = {}
    maxBuilds = 1

    tasks = server.listTasks(opts={'method': 'build', 'completeAfter': dateAfter, 'decode': True})

    for task in tasks:
        targetName = task['request'][1]
        target = targets.get(targetName)
        if not target:
            target = {'name': targetName}
            targets[targetName] = target
        builds = target.get('builds', 0) + 1
        target['builds'] = builds
        if builds > maxBuilds:
            maxBuilds = builds

    kojiweb.util.paginateList(values, targets.values(), start, 'targets', 'target', order)

    values['order'] = order

    graphWidth = 400.0
    values['graphWidth'] = graphWidth
    values['maxBuilds'] = maxBuilds
    values['increment'] = graphWidth / maxBuilds

    return _genHTML(environ, 'buildsbytarget.chtml')

def recentbuilds(environ, user=None, tag=None, package=None):
    values = _initValues(environ, 'Recent Build RSS')
    server = _getServer(environ)

    tagObj = None
    if tag != None:
        if tag.isdigit():
            tag = int(tag)
        tagObj = server.getTag(tag)

    userObj = None
    if user != None:
        if user.isdigit():
            user = int(user)
        userObj = server.getUser(user)

    packageObj = None
    if package:
        if package.isdigit():
            package = int(package)
        packageObj = server.getPackage(package)

    if tagObj != None:
        builds = server.listTagged(tagObj['id'], inherit=True, package=(packageObj and packageObj['name'] or None),
                                   owner=(userObj and userObj['name'] or None))
        builds.sort(kojiweb.util.sortByKeyFunc('-completion_time', noneGreatest=True))
        builds = builds[:20]
    else:
        kwargs = {}
        if userObj:
            kwargs['userID'] = userObj['id']
        if packageObj:
            kwargs['packageID'] = packageObj['id']
        builds = server.listBuilds(queryOpts={'order': '-completion_time', 'limit': 20}, **kwargs)

    server.multicall = True
    for build in builds:
        if build['task_id']:
            server.getTaskInfo(build['task_id'], request=True)
        else:
            server.echo(None)
    tasks = server.multiCall()

    server.multicall = True
    queryOpts = {'limit': 3}
    for build in builds:
        if build['state'] == koji.BUILD_STATES['COMPLETE']:
            server.getChangelogEntries(build['build_id'], queryOpts=queryOpts)
        else:
            server.echo(None)
    clogs = server.multiCall()

    for i in range(len(builds)):
        task = tasks[i][0]
        if isinstance(task, list):
            # this is the output of server.echo(None) above
            task = None
        builds[i]['task'] = task
        builds[i]['changelog'] = clogs[i][0]

    values['tag'] = tagObj
    values['user'] = userObj
    values['package'] = packageObj
    values['builds'] = builds
    values['weburl'] = _getBaseURL(environ)

    environ['koji.headers'].append(['Content-Type', 'text/xml'])
    return _genHTML(environ, 'recentbuilds.chtml')

_infoURLs = {'package': 'packageinfo?packageID=%(id)i',
             'build': 'buildinfo?buildID=%(id)i',
             'tag': 'taginfo?tagID=%(id)i',
             'target': 'buildtargetinfo?targetID=%(id)i',
             'user': 'userinfo?userID=%(id)i',
             'host': 'hostinfo?hostID=%(id)i',
             'rpm': 'rpminfo?rpmID=%(id)i',
             'maven': 'archiveinfo?archiveID=%(id)i',
             'win': 'archiveinfo?archiveID=%(id)i'}

_VALID_SEARCH_CHARS = r"""a-zA-Z0-9"""
_VALID_SEARCH_SYMS = r""" @.,_/\()%+-*?|[]^$"""
_VALID_SEARCH_RE = re.compile('^[' + _VALID_SEARCH_CHARS + re.escape(_VALID_SEARCH_SYMS) + ']+$')
_DEFAULT_SEARCH_ORDER = {
    # For searches against large tables, use '-id' to show most recent first
    'build' : '-id',
    'rpm' : '-id',
    'maven' : '-id',
    'win' : '-id',
    # for other tables, ordering by name makes much more sense
    'tag' : 'name',
    'target' : 'name',
    'package' : 'name',
    # any type not listed will default to 'name'
}

def search(environ, start=None, order=None):
    values = _initValues(environ, 'Search', 'search')
    server = _getServer(environ)
    values['error'] = None

    form = environ['koji.form']
    if form.has_key('terms') and form['terms']:
        terms = form['terms'].value
        terms = terms.strip()
        type = form['type'].value
        match = form['match'].value
        values['terms'] = terms
        values['type'] = type
        values['match'] = match

        if not _VALID_SEARCH_RE.match(terms):
            values['error'] = 'Invalid search terms<br/>' + \
                'Search terms may contain only these characters: ' + \
                _VALID_SEARCH_CHARS + _VALID_SEARCH_SYMS
            return _genHTML(environ, 'search.chtml')

        if match == 'regexp':
            try:
                re.compile(terms)
            except:
                values['error'] = 'Invalid regular expression'
                return _genHTML(environ, 'search.chtml')

        infoURL = _infoURLs.get(type)
        if not infoURL:
            raise koji.GenericError, 'unknown search type: %s' % type
        values['infoURL'] = infoURL
        order = order or _DEFAULT_SEARCH_ORDER.get(type, 'name')
        values['order'] = order

        results = kojiweb.util.paginateMethod(server, values, 'search', args=(terms, type, match),
                                              start=start, dataName='results', prefix='result', order=order)
        if not start and len(results) == 1:
            # if we found exactly one result, skip the result list and redirect to the info page
            # (you're feeling lucky)
            _redirect(environ, infoURL % results[0])
        else:
            if type == 'maven':
                typeLabel = 'Maven artifacts'
            elif type == 'win':
                typeLabel = 'Windows artifacts'
            else:
                typeLabel = '%ss' % type
            values['typeLabel'] = typeLabel
            return _genHTML(environ, 'searchresults.chtml')
    else:
        return _genHTML(environ, 'search.chtml')

def watchlogs(environ, taskID):
    values = _initValues(environ)
    if isinstance(taskID, list):
        values['tasks'] = ', '.join(taskID)
    else:
        values['tasks'] = taskID

    html = """
<!DOCTYPE html PUBLIC "-//W3C//DTD XHTML 1.0 Strict//EN"
          "http://www.w3.org/TR/xhtml1/DTD/xhtml1-strict.dtd">
<html>
  <head>
    <script type="text/javascript" src="/koji-static/js/watchlogs.js"></script>
    <title>Logs for task %(tasks)s | %(siteName)s</title>
  </head>
  <body onload="watchLogs('logs')">
    <pre id="logs">
<span>Loading logs for task %(tasks)s...</span>
    </pre>
  </body>
</html>
""" % values
    return html<|MERGE_RESOLUTION|>--- conflicted
+++ resolved
@@ -433,12 +433,9 @@
           'createAppliance',
           'image',
           'createImage',
-<<<<<<< HEAD
+          'runroot',
           'livemedia',
           'createLiveMedia']
-=======
-          'runroot']
->>>>>>> 709558ea
 # Tasks that can exist without a parent
 _TOPLEVEL_TASKS = ['build', 'buildNotification', 'chainbuild', 'maven', 'chainmaven', 'wrapperRPM', 'winbuild', 'newRepo', 'tagBuild', 'tagNotification', 'waitrepo', 'livecd', 'appliance', 'image', 'livemedia']
 # Tasks that can have children
