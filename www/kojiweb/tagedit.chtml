#from kojiweb import util

#include "includes/header.chtml"

  #if $tag
  <h4>Edit tag $tag.name</h4>
  #else
  <h4>Create tag</h4>
  #end if

  <form action="#if $tag then 'tagedit' else 'tagcreate'#">
    <table>
      <tr>
        <th>Name</th>
        <td>
          <input type="text" name="name" value="#if $tag then $tag.name else ''#"/>
          #if $tag
          <input type="hidden" name="tagID" value="$tag.id"/>
          #end if
        </td>
      </tr>
      <tr>
        <th>Arches</th>
        <td><input type="text" name="arches" value="#if $tag then $tag.arches else ''#"/></td>
      </tr>
      <tr>
<<<<<<< HEAD
        <th>Locked?</th>
        <td><input type="checkbox" name="locked" value="yes" #if $tag and $tag.locked then 'checked' else ''#>
=======
        <th>Locked</th>
        <td><input type="checkbox" name="locked" value="yes" #if $tag and $tag.locked then 'checked' else ''#/></td>
>>>>>>> 5c9f7199
      </tr>
      <tr>
        <th>Permission</th>
        <td>
          <select name="permission">
            <option value="none" #if $tag and not $tag.perm_id then 'selected="selected"' else ''#>none</option>
            #for $permission in $permissions
            <option value="$permission.id" #if $tag and $tag.perm_id == $permission.id then 'selected' else ''#>$permission.name</option>
            #end for
          </select>
        </td>
      </tr>
      <tr>
        <th>Maven Support?</th>
        <td><input type="checkbox" name="maven_support" value="yes" #if $tag and $tag.maven_support then 'checked' else ''#>
      </tr>
      <tr>
        <th>Include All Maven Builds?</th>
        <td><input type="checkbox" name="maven_include_all" value="yes" #if $tag and $tag.maven_include_all then 'checked' else ''#>
      </tr>
      <tr>
        <td>
          #if $tag
          <button type="submit" name="save" value="Save">Save</button>
          #else
          <button type="submit" name="add" value="Add">Add</button>
          #end if
        </td>
        <td><button type="submit" name="cancel" value="Cancel">Cancel</button></td>
      </tr>
    </table>
  </form>

#include "includes/footer.chtml"<|MERGE_RESOLUTION|>--- conflicted
+++ resolved
@@ -24,13 +24,8 @@
         <td><input type="text" name="arches" value="#if $tag then $tag.arches else ''#"/></td>
       </tr>
       <tr>
-<<<<<<< HEAD
-        <th>Locked?</th>
-        <td><input type="checkbox" name="locked" value="yes" #if $tag and $tag.locked then 'checked' else ''#>
-=======
         <th>Locked</th>
         <td><input type="checkbox" name="locked" value="yes" #if $tag and $tag.locked then 'checked' else ''#/></td>
->>>>>>> 5c9f7199
       </tr>
       <tr>
         <th>Permission</th>
