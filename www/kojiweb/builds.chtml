#import koji
#from kojiweb import util

#attr _PASSTHROUGH = ['userID', 'tagID', 'packageID', 'order', 'prefix', 'state', 'inherited', 'mavenonly']

#include "includes/header.chtml"

  <h4>#if $state != None then $util.stateName($state).capitalize() else ''##if $mavenonly then ' Maven' else ''# Builds#if $package then ' of <a href="packageinfo?packageID=%i">%s</a>' % ($package.id, $package.name) else ''##if $prefix then ' starting with "%s"' % $prefix else ''##if $user then ' by <a href="userinfo?userID=%i">%s</a>' % ($user.id, $user.name) else ''##if $tag then ' in tag <a href="taginfo?tagID=%i">%s</a>' % ($tag.id, $tag.name) else ''#</h4>

  <table class="data-list">
    <tr>
      <td colspan="#if $tag then '6' else '5'#">
        <table class="nested">
        <tr><td>
        <strong>State</strong>:
        </td><td>
        <select name="state" class="filterlist" onchange="javascript: window.location = 'builds?state=' + this.value + '$util.passthrough_except($self, 'state')';">
          <option value="all">all</option>
          #for $stateOpt in ['BUILDING', 'COMPLETE', 'FAILED', 'CANCELED']
          <option value="$koji.BUILD_STATES[$stateOpt]" #if $state == $koji.BUILD_STATES[$stateOpt] then 'selected="selected"' else ''#>$stateOpt.lower()</option>
          #end for
        </select>
        </td><td>
        <strong>Built by</strong>:
        </td><td>
        <select name="userID" class="filterlist" onchange="javascript: window.location = 'builds?userID=' + this.value + '$util.passthrough_except($self, 'userID')';">
          <option value="" #if not $user then 'selected="selected"' else ''#>everyone</option>
          #if $loggedInUser
          <option value="$loggedInUser.name">me</option>
          #end if
          #for $userOption in $users
          <option value="$userOption.name" #if $userOption.name == ($user and $user.name or None) then 'selected="selected"' else ''#>$userOption.name</option>
          #end for
        </select>
        </td></tr>
<<<<<<< HEAD
        <tr><td>
        <strong>Type</strong>:
        </td><td>
        <select name="mavenonly" class="filterlist" onchange="javascript: window.location='builds?mavenonly=' + this.value + '$util.passthrough_except($self, 'mavenonly')';">
          <option value="0" #if not $mavenonly then 'selected="selected"' else ''#>all</option>
          <option value="1" #if $mavenonly then 'selected="selected"' else ''#>Maven</option>
        </select>
        </td></tr>
=======
        #if $tag
        <tr><td>
        <strong>Inherited</strong>:
        </td><td>
        <select name="inherited" class="filterlist" onchange="javascript: window.location = 'builds?inherited=' + this.value + '$util.passthrough_except($self, 'inherited')';">
          <option value="1" #if $inherited then 'selected="selected"' else ''#>yes</option>
          <option value="0" #if not $inherited then 'selected="selected"' else ''#>no</option>
        </select>
        </td></tr>
        #end if
>>>>>>> 58972ec7
        </table>
      </td>
    </tr>
    <tr>
      <td class="charlist" colspan="#if $tag then '6' else '5'#">
        #for $char in $chars
        #if $prefix == $char
        <strong>$char</strong>
        #else
        <a href="builds?prefix=$char$util.passthrough_except($self, 'prefix')">$char</a>
        #end if
        | 
        #end for
        #if $prefix
        <a href="builds?${util.passthrough_except($self, 'prefix')[1:]}">all</a>
        #else
        <strong>all</strong>
        #end if
      </td>
    </tr>
    <tr>
      <td class="paginate" colspan="#if $tag then '6' else '5'#">
        #if $len($buildPages) > 1
        <form class="pageJump">
          Page:
          <select onchange="javascript: window.location = 'builds?start=' + this.value * $buildRange + '$util.passthrough_except($self)';">
            #for $pageNum in $buildPages
            <option value="$pageNum"#if $pageNum == $buildCurrentPage then ' selected' else ''#>#echo $pageNum + 1#</option>
            #end for
          </select>
        </form>
        #end if
        #if $buildStart > 0
        <a href="builds?start=#echo $buildStart - $buildRange #$util.passthrough_except($self)">&lt;&lt;&lt;</a>
        #end if
        #if $totalBuilds != 0
        <strong>Builds #echo $buildStart + 1 # through #echo $buildStart + $buildCount # of $totalBuilds</strong>
        #end if
        #if $buildStart + $buildCount < $totalBuilds
        <a href="builds?start=#echo $buildStart + $buildRange#$util.passthrough_except($self)">&gt;&gt;&gt;</a>
        #end if
      </td>
    </tr>
    <tr class="list-header">
      <th><a href="builds?order=$util.toggleOrder($self, 'build_id')$util.passthrough_except($self, 'order')">ID</a> $util.sortImage($self, 'build_id')</th>
      <th><a href="builds?order=$util.toggleOrder($self, 'nvr')$util.passthrough_except($self, 'order')">NVR</a> $util.sortImage($self, 'nvr')</th>
      #if $tag
      <th><a href="builds?order=$util.toggleOrder($self, 'tag_name')$util.passthrough_except($self, 'order')">Tag</a> $util.sortImage($self, 'tag_name')</th>
      #end if
      <th><a href="builds?order=$util.toggleOrder($self, 'owner_name')$util.passthrough_except($self, 'order')">Built by</a> $util.sortImage($self, 'owner_name')</th>
      <th><a href="builds?order=$util.toggleOrder($self, 'completion_time')$util.passthrough_except($self, 'order')">Finished</a> $util.sortImage($self, 'completion_time')</th>
      <th><a href="builds?order=$util.toggleOrder($self, 'state')$util.passthrough_except($self, 'order')">State</a> $util.sortImage($self, 'state')</th>
    </tr>
    #if $len($builds) > 0
      #for $build in $builds
        <tr class="$util.rowToggle($self)">
          <td>$build.build_id</td>
          <td><a href="buildinfo?buildID=$build.build_id">$koji.buildLabel($build)</a></td>
          #if $tag
          <td><a href="taginfo?tagID=$build.tag_id">$build.tag_name</a></td>
          #end if
          <td><a href="userinfo?userID=$build.owner_id">$build.owner_name</a></td>
          <td>$util.formatTime($build.completion_time)</td>
          #set $stateName = $util.stateName($build.state)
          <td class="$stateName">$util.stateImage($build.state)</td>
        </tr>
      #end for
    #else
      <tr class="row-odd">
        <td colspan="#if $tag then '6' else '5'#">No builds</td>
      </tr>
    #end if
    <tr>
      <td class="paginate" colspan="#if $tag then '6' else '5'#">
        #if $len($buildPages) > 1
        <form class="pageJump">
          Page:
          <select onchange="javascript: window.location = 'builds?start=' + this.value * $buildRange + '$util.passthrough_except($self)';">
            #for $pageNum in $buildPages
            <option value="$pageNum"#if $pageNum == $buildCurrentPage then ' selected' else ''#>#echo $pageNum + 1#</option>
            #end for
          </select>
        </form>
        #end if
        #if $buildStart > 0
        <a href="builds?start=#echo $buildStart - $buildRange #$util.passthrough_except($self)">&lt;&lt;&lt;</a>
        #end if
        #if $totalBuilds != 0
        <strong>Builds #echo $buildStart + 1 # through #echo $buildStart + $buildCount # of $totalBuilds</strong>
        #end if
        #if $buildStart + $buildCount < $totalBuilds
        <a href="builds?start=#echo $buildStart + $buildRange#$util.passthrough_except($self)">&gt;&gt;&gt;</a>
        #end if
      </td>
    </tr>
  </table>

#include "includes/footer.chtml"<|MERGE_RESOLUTION|>--- conflicted
+++ resolved
@@ -33,7 +33,6 @@
           #end for
         </select>
         </td></tr>
-<<<<<<< HEAD
         <tr><td>
         <strong>Type</strong>:
         </td><td>
@@ -41,19 +40,18 @@
           <option value="0" #if not $mavenonly then 'selected="selected"' else ''#>all</option>
           <option value="1" #if $mavenonly then 'selected="selected"' else ''#>Maven</option>
         </select>
-        </td></tr>
-=======
+        </td>
         #if $tag
-        <tr><td>
+        <td>
         <strong>Inherited</strong>:
         </td><td>
         <select name="inherited" class="filterlist" onchange="javascript: window.location = 'builds?inherited=' + this.value + '$util.passthrough_except($self, 'inherited')';">
           <option value="1" #if $inherited then 'selected="selected"' else ''#>yes</option>
           <option value="0" #if not $inherited then 'selected="selected"' else ''#>no</option>
         </select>
-        </td></tr>
+        </td>
         #end if
->>>>>>> 58972ec7
+        </tr>
         </table>
       </td>
     </tr>
