Alias /koji "/usr/share/koji-web/scripts/"

<Directory "/usr/share/koji-web/scripts/">
    # Config for the publisher handler
    SetHandler mod_python
    # Use kojiweb's publisher (which handles errors more gracefully)
    # You can also use mod_python.publisher, but you will lose the pretty tracebacks
    PythonHandler kojiweb.publisher

    # General settings
    PythonDebug On
    PythonOption SiteName Koji
    PythonOption KojiHubURL http://hub.example.com/kojihub
    PythonOption KojiPackagesURL http://server.example.com/mnt/koji/packages
<<<<<<< HEAD
    PythonOption KojiMavenURL http://server.example.com/mnt/koji/maven2
    PythonOption KojiArchiveURL http://server.example.com/mnt/koji/archives
=======
    PythonOption KojiImagesURL http://server.example.com/mnt/koji/images
>>>>>>> be958c06
    PythonOption WebPrincipal koji/web@EXAMPLE.COM
    PythonOption WebKeytab /etc/httpd.keytab
    PythonOption WebCCache /var/tmp/kojiweb.ccache
    PythonOption WebCert /etc/kojiweb/kojiweb.crt
    PythonOption ClientCA /etc/kojiweb/clientca.crt
    PythonOption KojiHubCA /etc/kojiweb/kojihubca.crt
    PythonOption LoginTimeout 72
    # This must be changed before deployment
    PythonOption Secret CHANGE_ME
    PythonPath "sys.path + ['/usr/share/koji-web/lib']"
    PythonCleanupHandler kojiweb.handlers::cleanup
    PythonAutoReload Off
</Directory>

# uncomment this to enable authentication via Kerberos
# <Location /koji/login>
#     AuthType Kerberos
#     AuthName "Koji Web UI"
#     KrbMethodNegotiate on
#     KrbMethodK5Passwd off
#     KrbServiceName HTTP
#     KrbAuthRealm EXAMPLE.COM
#     Krb5Keytab /etc/httpd.keytab
#     KrbSaveCredentials off
#     Require valid-user
#     ErrorDocument 401 /koji-static/errors/unauthorized.html
# </Location>

# uncomment this to enable authentication via SSL client certificates
# <Location /koji/login>
#     SSLOptions +StdEnvVars
# </Location>
# these options must be enabled globally (in ssl.conf)
# SSLVerifyClient require
# SSLVerifyDepth  10

Alias /koji-static/ "/usr/share/koji-web/static/"

<Directory "/usr/share/koji-web/static/">
    Options None
    AllowOverride None
    Order allow,deny
    Allow from all
</Directory><|MERGE_RESOLUTION|>--- conflicted
+++ resolved
@@ -12,12 +12,9 @@
     PythonOption SiteName Koji
     PythonOption KojiHubURL http://hub.example.com/kojihub
     PythonOption KojiPackagesURL http://server.example.com/mnt/koji/packages
-<<<<<<< HEAD
     PythonOption KojiMavenURL http://server.example.com/mnt/koji/maven2
     PythonOption KojiArchiveURL http://server.example.com/mnt/koji/archives
-=======
     PythonOption KojiImagesURL http://server.example.com/mnt/koji/images
->>>>>>> be958c06
     PythonOption WebPrincipal koji/web@EXAMPLE.COM
     PythonOption WebKeytab /etc/httpd.keytab
     PythonOption WebCCache /var/tmp/kojiweb.ccache
